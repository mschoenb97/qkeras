--- conflicted
+++ resolved
@@ -592,26 +592,10 @@
     self.alpha = alpha
     self.scale_axis = scale_axis
 
-<<<<<<< HEAD
-  def _set_variable(self, attr_name, value, trainable=False, create_new=False,
-                    **kwargs):
-    """Set tf.Variable attribute with given var_name. 
-    
-    Setting attributes as tf.Variables is necessary in order to deal with 
-    attribute updates in the __call__ function."""
-
-    if not hasattr(self, attr_name) or create_new:
-      var_name = _create_variable_name(attr_name, var_name=self.var_name)
-      var = tf.Variable(value, name=var_name, trainable=trainable, **kwargs)
-      setattr(self, attr_name, var)
-    else:
-      getattr(self, attr_name).assign(value)
-=======
     # Perform preliminary calculations based on attributes above
     self._initialized = True
     self._set_default_quantization_scale()
 
->>>>>>> 79387c96
 
   @property
   def built(self):
@@ -629,16 +613,10 @@
   def bits(self, bits):
     self._bits = bits
     err_msg = f"Bit count {bits} must be positive"
-<<<<<<< HEAD
-    zero = tf.constant(0.0, dtype=tf.float32)
-    tf.debugging.assert_greater(self.bits, zero, message=err_msg)
-    self._update_quantization_scale_from_parameters()
-=======
     if bits <= 0:
       raise ValueError(err_msg)
     if self._initialized:
       self._set_default_quantization_scale()
->>>>>>> 79387c96
 
   @property
   def integer(self):
@@ -648,16 +626,10 @@
   def integer(self, integer):
     self._integer = integer
     err_msg = (f"Integer bit count {integer} must be nonnegative")
-<<<<<<< HEAD
-    zero = tf.constant(0.0, dtype=tf.float32)
-    tf.debugging.assert_greater_equal(self.integer, zero, message=err_msg)
-    self._update_quantization_scale_from_parameters()
-=======
     if integer < 0:
       raise ValueError(err_msg)
     if self._initialized:
       self._set_default_quantization_scale()
->>>>>>> 79387c96
 
   @property
   def symmetric(self):
@@ -665,14 +637,9 @@
 
   @symmetric.setter
   def symmetric(self, symmetric):
-<<<<<<< HEAD
-    self._set_variable("_symmetric", symmetric, dtype=tf.float32)
-    self._update_quantization_scale_from_parameters()
-=======
     self._symmetric = symmetric
     if self._initialized:
       self._set_default_quantization_scale()
->>>>>>> 79387c96
 
   @property
   def keep_negative(self):
@@ -680,14 +647,9 @@
 
   @keep_negative.setter
   def keep_negative(self, keep_negative):
-<<<<<<< HEAD
-    self._set_variable("_keep_negative", keep_negative, dtype=tf.float32)
-    self._update_quantization_scale_from_parameters()
-=======
     self._keep_negative = keep_negative
     if self._initialized:
       self._set_default_quantization_scale()
->>>>>>> 79387c96
 
   @property
   def qnoise_factor(self):
@@ -713,19 +675,6 @@
   def scale_axis(self, scale_axis):
     self._scale_axis = scale_axis
 
-<<<<<<< HEAD
-    # Some extra work to ensure uniform typing of tf.Variable
-    if scale_axis is None:
-      scale_axis_int = -1
-    else:
-      scale_axis_int = scale_axis
-    self._set_variable("scale_axis_int", scale_axis_int, dtype=tf.int32)
-
-    # scale shape will need to be redetermined once scale_axis is updated
-    self.built = False
-
-=======
->>>>>>> 79387c96
   @property
   def alpha(self):
     return self._alpha
@@ -736,17 +685,8 @@
 
     self._alpha = alpha
 
-<<<<<<< HEAD
-    # extra variable to ensure uniform typing of alpha data
-    self._set_variable("alpha_enum", self.DEFAULT_ALPHA_ENUM, dtype=tf.int32)
-    self._set_variable("alpha_tensor", tf.constant(1.0), dtype=tf.float32)
-    if alpha is None:
-      self._alpha = None
-    elif isinstance(alpha, six.string_types):
-=======
     # Error checking
     if isinstance(alpha, six.string_types):
->>>>>>> 79387c96
       # Check the quantizer has been given a valid alpha string
       if not alpha in self.ALPHA_OPTIONS:
         raise ValueError(
@@ -759,11 +699,6 @@
       except TypeError:
         raise TypeError(
             f"alpha must be, a string, an array, or None, not {type(alpha)}")
-<<<<<<< HEAD
-      self.alpha_enum.assign(self.TENSOR_ALPHA_ENUM)
-      self.alpha_tensor.assign(alpha)
-=======
->>>>>>> 79387c96
 
     self._update_quantization_scale_from_parameters()
 
@@ -777,12 +712,7 @@
   
   @quantization_scale.setter
   def quantization_scale(self, quantization_scale):
-<<<<<<< HEAD
-    self._set_variable("_quantization_scale", quantization_scale,
-                      dtype=tf.float32)
-=======
     self._quantization_scale = quantization_scale
->>>>>>> 79387c96
     
   @property
   def data_type_scale(self):
@@ -815,19 +745,6 @@
       clip_min = self.keep_negative * (-unsigned_bits_po2 + self.symmetric)
       clip_max = unsigned_bits_po2 - K.cast_to_floatx(1.0)
 
-<<<<<<< HEAD
-    def _sign_function_bounds():
-      """Get bounds for sign function"""
-      clip_min = K.cast_to_floatx(-0.5)
-      clip_max = K.cast_to_floatx(0.5)
-      return clip_min, clip_max
-
-    return tf.cond(
-      self.use_sign_function,
-      _sign_function_bounds,
-      _standard_bounds
-    )
-=======
     return clip_min, clip_max
   
   def _set_default_quantization_scale(self):
@@ -835,7 +752,6 @@
     assert (
         self._initialized
     ), "Must initialize before calling _set_default_quantization_scale"
->>>>>>> 79387c96
 
   @property
   def default_quantization_scale(self):
@@ -845,58 +761,16 @@
     scale, which is only known once the quantizer has been called once."""
 
     err_msg = (f"Bit count {self.bits} must exceed "
-<<<<<<< HEAD
-              f"{self.integer + self.keep_negative}")
-    tf.debugging.assert_greater_equal(self.bits, 
-                                      self.integer + self.keep_negative,
-                                      message=err_msg)
-    
-    default_quantization_scale = tf.cond(
-      tf.equal(self.alpha_enum, self.TENSOR_ALPHA_ENUM),
-      lambda: self.alpha_tensor * self.data_type_scale,
-      lambda: self.data_type_scale
-    )
-
-    return default_quantization_scale
-=======
               f" {self.integer + self.keep_negative}")
     if self.bits < self.integer + self.keep_negative:
       raise ValueError(err_msg)
->>>>>>> 79387c96
 
   def build(self, input_shape):
     """Set the quantization scale based on the input shape"""
 
-<<<<<<< HEAD
-    if not self.built:
-      shape_list = list(input_shape)
-
-      # Resolve ambiguities in the input shape
-      shape = [1 if dim is None else dim for dim in shape_list]
-      self.quantization_scale_shape = shape
-
-      # Set the quantization scale based on the input shape
-      scale_example = self._get_quantization_scale_from_max_data(tf.ones(shape))
-      ones_like_scale = tf.ones_like(scale_example)
-      quantization_scale = self.default_quantization_scale * ones_like_scale
-      # create a new quantization scale variable
-      self._set_variable("_quantization_scale", quantization_scale,
-                        dtype=tf.float32, create_new=True)
-
-    self.built = True
-  
-  def _update_quantization_scale_from_parameters(self):
-    """Update the quantization scale based on a change of quantizer parameters,
-    only once the quantization scale shape is known"""
-
-    if self.built.numpy():
-      scale_ones = tf.ones(self.quantization_scale_shape)
-      self.quantization_scale = scale_ones * self.default_quantization_scale
-=======
     # Set scales for tensor alpha
     if self.alpha is not None and not self.auto_alpha:
         self.quantization_scale = self.alpha * self.data_type_scale
->>>>>>> 79387c96
 
   def __call__(self, x):
     """Core quantization function"""
@@ -916,13 +790,8 @@
       quantization_scale = self._get_quantization_scale(x)
     else:
       # quantization scale determined by quantizer params, not data
-<<<<<<< HEAD
-      lambda: self.quantization_scale
-    )
-=======
       # see _set_default_quantization_scale for more info
       quantization_scale = self.quantization_scale
->>>>>>> 79387c96
 
     scaled_xq = self._scale_clip_and_round(x, quantization_scale)
     xq = scaled_xq * quantization_scale
@@ -964,11 +833,7 @@
       quantization_scale = self._po2_autoscale(x, quantization_scale)
 
     # update quantization_scale variable
-<<<<<<< HEAD
-    # stop gradient to ignore quantization scale dependence on x
-=======
     # stop_gradient on quantization_scale to ignore dependence on x
->>>>>>> 79387c96
     self.quantization_scale = tf.stop_gradient(quantization_scale)
 
     # very important that return value is a tf.Variable with shape None
@@ -1085,13 +950,8 @@
     if self.auto_alpha:
       alpha = "'" + self.alpha + "'"
       flags.append("alpha=" + alpha)
-<<<<<<< HEAD
-    elif self.alpha_enum == self.TENSOR_ALPHA_ENUM:
-      alpha = self.alpha_tensor.numpy()
-=======
     elif self.alpha is not None:
       alpha = np.array(alpha)
->>>>>>> 79387c96
       flags.append("alpha=" + str(alpha))
     if self.use_stochastic_rounding:
       flags.append("use_stochastic_rounding=" +
