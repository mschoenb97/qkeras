# Copyright 2019 Google LLC
#
#
# Licensed under the Apache License, Version 2.0 (the "License");
# you may not use this file except in compliance with the License.
# You may obtain a copy of the License at
#
#     http://www.apache.org/licenses/LICENSE-2.0
#
# Unless required by applicable law or agreed to in writing, software
# distributed under the License is distributed on an "AS IS" BASIS,
# WITHOUT WARRANTIES OR CONDITIONS OF ANY KIND, either express or implied.
# See the License for the specific language governing permissions and
# limitations under the License.
# ==============================================================================
from __future__ import absolute_import
from __future__ import division
from __future__ import print_function

import six
import re
from typing import List, Any, Tuple
import numpy as np
import tensorflow.compat.v2 as tf
import tensorflow.keras.backend as K
from six.moves import range
from tensorflow.keras import initializers
from tensorflow.keras.utils import deserialize_keras_object
from tensorflow.python.framework import smart_cond as tf_utils
from .safe_eval import safe_eval



#
# Library of auxiliary functions
#


def get_weight_scale(quantizer, x=None):
  """Gets the scales of weights for (stochastic_)binary and ternary quantizers.

  Arguments:
    quantizer: A binary or teneray quantizer class.
    x: A weight tensor.  We keep it here for now for backward compatibility.

  Returns:
    Weight scale per channel for binary and ternary
    quantizers with auto or auto_po2 alpha/threshold.
  """
  if hasattr(quantizer, "scale") and quantizer.scale is not None:
    return K.eval(quantizer.scale)
  return 1.0


def _get_integer_bits(min_value,
                      max_value,
                      bits=8,
                      symmetric=False,
                      keep_negative=False,
                      is_clipping=True):
  """Estimates the integer bit(number of bits to the left of the binary point)
  satisfying the input argument constraints.

  Args:
    min_value: A tensor object. Its elements are in float representing the
      minimum values of ranges.
    max_value: A tensor object. Its elements are in float representing the
      maximum values of ranges.
    bits: number of bits to perform quantization.
    symmetric: boolean type. if true, it enforces negative and positive ranges
      to be symmetric.
    keep_negative: boolean type. if true, we do not clip negative numbers.
    is_clipping: boolean type. if true, the min_value and max_value are clipped
      to nearest powers-of-2.

  Returns:
    integer_bits : number of bits to the left of the binary point.
  """
  # Max the min and max values positive if only using positive values
  if not keep_negative:
    min_value = K.maximum(min_value, 0)
    max_value = K.maximum(max_value, 0)

  # The number of bits excluding the sign bit
  unsigned_bits = bits - keep_negative

  # log2 of absolute min_value and max_value
  min_value_log2 = K.log(K.abs(min_value)) / np.log(2.0)
  max_value_log2 = K.log(K.abs(max_value)) / np.log(2.0)

  # Estimate integer_bits
  if is_clipping:
    min_int_bits = tf.math.round(
        tf.where(min_value_log2 > 0, min_value_log2, 0))
    max_int_bits = tf.math.round(
        tf.where(max_value_log2 > 0, max_value_log2, 0))
  else:
    min_int_bits = tf.math.ceil(tf.where(min_value_log2 > 0, min_value_log2, 0))
    max_int_bits = tf.math.ceil(tf.where(max_value_log2 > 0, max_value_log2, 0))
    # Checks max_value is bounded by the maximum positive value of
    # pow(2,integer_bits) - pow(2,-fractional_bits).
    max_value_po2 = pow(2.0, max_int_bits) - pow(
        2.0, K.minimum(max_int_bits - unsigned_bits, 0))
    max_int_bits = tf.where(max_value <= max_value_po2, max_int_bits,
                            max_int_bits + 1)
    if symmetric:
      # Checks min_value is bounded by the minimum negative value of
      # - pow(2,integer_bits) + pow(2,-fractional_bits).
      min_value_po2 = -pow(2.0, min_int_bits) + pow(
          2.0, K.minimum(min_int_bits - unsigned_bits, 0))
      min_int_bits = tf.where(min_value_po2 <= min_value, min_int_bits,
                              min_int_bits + 1)

  # To cover both negative and positive ranges with integer_bits.
  # (For keep_negative=False, min_int_bits is 0.)
  integer_bits = tf.cast(K.maximum(min_int_bits, max_int_bits), dtype=tf.int32)
  # It assumes that integer_bits cannot be greater than unsigned_bits
  integer_bits = K.minimum(unsigned_bits, integer_bits)

  return integer_bits


def _get_scaling_axis(scale_axis: Any, len_axis: int) -> List[int]:
  """Get the axis/axes to perform auto scaling at.

  Args:
    scale_axis: int or List[int] representing which axis/axes to calculate
     scale at.
    len_axis: int representing the shape of the tensor on which scaling is
      performed.

  Returns:
    List[int] representing the scaling axes.

  """

  if scale_axis is not None:
    if isinstance(scale_axis, list):
      axis = [i for i in range(len_axis) if i not in scale_axis]
    else:
      axis = tf.range(scale_axis)
      axis = tf.concat([axis, tf.range(scale_axis + 1, len_axis)], axis=0)
  else:
    if K.image_data_format() == "channels_last":
      axis = tf.range(tf.math.maximum(len_axis - 1, 0))
    else:
      axis = tf.range(1, len_axis)
  return axis


def _get_unrolled_shape(input_shape: List[int], unroll_factor: Any,
                        unroll_axis: Any) -> Tuple[List[int], Any]:
  """Gets the shape of the unrolled tensor given unroll_factor and unroll_axis.

  Both unroll_factor and unroll_axis can either be ints or List[int]. If they
  are List[int], their lengths must match, and their values represent every
  unroll axis and its corresponding unroll factor.

  Examples:
  1. If input_shape = [16, 32], the unroll_factor = 4, and unroll_axis = 1. This
     means that axis 1 of the input should be unrolled by a factor of 4. This
     function would return a tuple; the first element represents the unrolled
     shape [16, 8, 4], and the second element represents the updated unroll axis
     in the unrolled shape which, in this case, is still 1.
  2. If input_shape = [16, 32], the unroll_factor = [2, 4], and unroll_axis =
     [0, 1]. This means that axis 0 of the input should be unrolled by a factor
     of 2, while axis 1 of the input should be unrolled by a factor of 4. This
     function would return a tuple; the first element represents the unrolled
     shape [4, 2, 8, 4], and the second element represents the updated unroll
     axis in the unrolled shape which, in this case, will be [0, 2].

  Args:
    input_shape: List[int]. The shape of the input tensor to be unrolled.
    unroll_factor: int or List[int] representing the unrolling factor(s) across
      various dimensions of the input tensors. If a list is used, its length has
      to match unroll_axis.
    unroll_axis: int or List[int] representing which axis/axes to unroll. If
      a list is used, its length has to match unroll_factor.

  Returns:
    Tuple of (List of ints representing the shape of the unrolled tensor,
    Int or List[int] representing updated scale_axis after unrolling.
  """
  def _unroll_one_axis(shape, factor, axis):
    shape[axis] = shape[axis] // factor
    shape.insert(axis + 1, factor)

  unrolled_shape = input_shape.copy()

  if isinstance(unroll_factor, int) and isinstance(unroll_axis, int):
    unrolled_scale_axis = unroll_axis
    _unroll_one_axis(unrolled_shape, unroll_factor, unroll_axis)

  elif isinstance(unroll_factor, list) and isinstance(unroll_axis, list):
    # axis_shift shifts the pre-defined axis every time we add a new
    # unrolled axis
    assert len(unroll_axis) == len(unroll_factor), (
        "unroll_axis and unroll_factor must have the same length")

    unrolled_scale_axis = unroll_axis.copy()
    axis_shift = 0
    for idx, (axis, factor) in enumerate(zip(unroll_axis, unroll_factor)):
      unrolled_scale_axis[idx] += axis_shift
      _unroll_one_axis(unrolled_shape, factor, axis+axis_shift)
      axis_shift += 1
  else:
    raise ValueError(
        "Both unroll_factor and unroll_axis has to be either ints or lists"
    )
  return unrolled_shape, unrolled_scale_axis


def _get_rolled_back_shape(input_shape: List[int], roll_axis: Any) -> List[int]:
  """Gets the shape of the rolled back tensor given roll_axis.

  If roll_axis is an int, the input shape will be rolled back once along the
  roll_axis. If roll_axis is List[int], the input shape will be rolled back
  len(roll_axis) times.

  Examples:
  1. If input_shape = [4, 2, 8, 4] and roll_axis = 1. This means that the axis
     following axis 1 will be rolled back to axis 1. This function would return
     a the rolled back shape which is [4, 16, 4] in this case.
  2. If input_shape = [4, 2, 8, 4] and roll_axis = [0, 2]. This means that the
     axis following axis 0 will be rolled back to axis 0, and the axis following
     axis 2 will be rolled back to axis 2. This function would return the rolled
     back shape which is [16, 32] in this case.

  Args:
    input_shape: List[int]. The shape of the input tensor to be rolled back.
    roll_axis: int or List[int] representing which axis/axes of the tensor to
      roll back.

  Returns:
    List of ints representing the shape of the rolled back tensor.
  """
  def _roll_back_one_axis(shape, axis):
    shape[axis] *= shape[axis+1]
    shape.pop(axis + 1)

  rolled_shape = input_shape.copy()

  if isinstance(roll_axis, int):
    _roll_back_one_axis(rolled_shape, roll_axis)

  elif isinstance(roll_axis, list):
    # axis_shift shifts the pre-defined axis every time we roll back an axis.
    axis_shift = 0
    for axis in roll_axis:
      _roll_back_one_axis(rolled_shape, axis+axis_shift)
      axis_shift -= 1

  return rolled_shape


def _validate_axis_and_eps(x_shape: List[int], scale_axis: Any,
                           elements_per_scale: Any) -> Tuple[Any, Any]:
  """Validates scale_axis and elements_per_scale.

  This function verifies that the values for scale_axis and elements_per_scale
  are valid and perform any required transformations returning a Tuple of
  verified (scale_axis, elements_per_scale)

  This fuction accepts scale_axis and elements_per_scale to be either ints or
  list of ints, so it verifies 4 different scenarios:
  1. If both scale_axis and elements_per_scale are ints. The function verifies
     that the x_shape is divisible by elements_per_scale at the scale_axis.
  2. If scale_axis is an int while elements_per_scale is a list. The function
     raises an error since this is an ambigious state.
  3. If scale_axis is a list and elements_per_scale is an int. The function
     modifies elements_per_scale to a list of length scale_axis, and it verifies
     that the x_shape is divisible by the elements_per_scale at the
     corresponding scale_axis.
  4. If scale_axis is a list and elements_per_scale is a list. The function
     verifies that the length of the two lists match, and that the x_shape is
     divisible by the corresponding elements_per_scale at the corresponding
     scale_axis.

  Examples:
  - Input_shape=[16, 32, 4], scale_axis=0, and elements_per_scale=4 --> Valid
  - Input_shape=[16, 32, 4], scale_axis=0, and elements_per_scale=3 --> Invalid
  - Input_shape=[16, 32, 4], scale_axis=0, and elements_per_scale=[2, 4]
    --> Invalid
  - Input_shape=[16, 32, 4], scale_axis=[0, 1], and elements_per_scale=2
    --> Valid
  - Input_shape=[16, 32, 4], scale_axis=[0, 1], and elements_per_scale=[2, 4]
    --> Valid
  - Input_shape=[16, 32, 4], scale_axis=[0, 1], and elements_per_scale=[1, 2, 4]
    --> Invalid

  Args:
    x_shape: List[int] representing the shape of the input tensor.
    scale_axis: Int or List[int] representing the axis/axes to perform auto
      scaling at.
    elements_per_scale: Int or List[int] representing the number of
     elements/values associated with every scale along the corresponding
     scale_axis.

  Returns:
    A Tuple of verified (scale_axis, elements_per_scale).
  """

  assert (
      scale_axis is not None
  ), "scale_axis must be set if elements_per_scale is used."

  # if both are ints
  if isinstance(scale_axis, int) and isinstance(elements_per_scale, int):
    assert x_shape[scale_axis] % elements_per_scale == 0, (
        f"scaling axis of dimension {x_shape[scale_axis]} has to be divisible "
        f"by thenumber of elements per scale, given {elements_per_scale}."
    )

  # if scale_axis is int and elements_per_scale is a list of ints
  elif isinstance(scale_axis, int) and isinstance(elements_per_scale, list):
    raise ValueError(
        f"scale_axis is an integer {scale_axis}, "
        f"while {elements_per_scale} is a list of values which is ambigious."
    )

  # if scale_axis is list of ints and elements_per_scale is an int
  elif isinstance(scale_axis, list) and isinstance(elements_per_scale, int):
    for axis in scale_axis:
      assert x_shape[axis] % elements_per_scale == 0, (
          f"scaling axis of dimension {x_shape[axis]} has to be divisible by "
          f"number of elements per scale, given {elements_per_scale}."
      )
    # duplicate the elements_per_scale to match length of scale_axis
    elements_per_scale = [elements_per_scale] * len(scale_axis)

  # if both scale_axis and elements_per_scale are lists
  else:
    assert len(scale_axis) == len(
        elements_per_scale
    ), (f"both scale_axis and elements_per_scale lists must match in length; "
        f"Got {len(scale_axis)} and {len(elements_per_scale)}")
    for axis, eps in zip(scale_axis, elements_per_scale):
      assert x_shape[axis] % eps == 0, (
          f"scaling axis of dimension {x_shape[axis]} has to be divisible by"
          f" the corresponding number of elements per scale, given {eps}."
      )

  assert (
      isinstance(scale_axis, int) and isinstance(elements_per_scale, int)
  ) or (isinstance(scale_axis, list) and isinstance(elements_per_scale, list))

  return scale_axis, elements_per_scale


def _repeat_along_axis(x: tf.Tensor, axis: int, repeats: int) -> tf.Tensor:
  """Repeats the elements in a tensor along the specified axis."""
  return tf.repeat(x, repeats=repeats, axis=axis)


def _repeat_along_axes(x: tf.Tensor, axis: Any, repeats: Any) -> tf.Tensor:
  """Repeats the elements in a tensor along the specified axes."""
  if isinstance(axis, int) and isinstance(repeats, int):
    x = _repeat_along_axis(x, axis, repeats)
  elif isinstance(axis, list) and isinstance(repeats, list):
    for a, r in zip(axis, repeats):
      x = _repeat_along_axis(x, axis=a, repeats=r)
  return x


def _get_scale_mean(
    scale_axis: Any, x: tf.Tensor, q: tf.Tensor, elements_per_scale: Any
):
  """Gets the mean of the tensor along the specified scaling axis/axes.

  Args:
    scale_axis: int or List[int] representing which axis/axes to calculate
     scale at.
    x: A tensor object. Its elements are in float.
    q: A tensor object. Its elements are in quantized format of x.
    elements_per_scale: if set to an int or List[int], we create multiple scales
      per axis across scale_axis, where 'elements_per_scale' represents the
      number of elements/values associated with every separate scale value.

  Returns:
    A tuple of two tensors representing the mean of x and its quantized format
    along the specified scaling axis/axes.
  """
  if elements_per_scale is not None:
    # Get the input shape
    x_shape = x.shape.as_list()

    scale_axis, elements_per_scale = _validate_axis_and_eps(
        x_shape, scale_axis, elements_per_scale)

    # get the shape of unrolled tensors x and q
    unrolled_shape, unrolled_scale_axis = _get_unrolled_shape(
        x_shape, elements_per_scale, scale_axis)

    # Unroll x and q
    x1 = tf.reshape(x, unrolled_shape)
    q1 = tf.reshape(q, unrolled_shape)

    # Get the mean along the unroll axis/axes
    axes_of_mean = _get_scaling_axis(unrolled_scale_axis, len(unrolled_shape))
    qx = K.mean(tf.math.multiply(x1, q1), axis=axes_of_mean, keepdims=True)
    qq = K.mean(tf.math.multiply(q1, q1), axis=axes_of_mean, keepdims=True)

    # Reshape qx and qq to be divisible by the input shape.
    # To achieve this, qx and qq are first rolled back along unroll axis.
    # Then, the values along the scale_axis are repeated "elements_per_scale"
    # times to match the original shape.
    rolled_back_shape = _get_rolled_back_shape(qx.shape.as_list(),
                                               roll_axis=unrolled_scale_axis)

    qx = tf.reshape(qx, rolled_back_shape)
    qx = _repeat_along_axes(qx, repeats=elements_per_scale, axis=scale_axis)

    qq = tf.reshape(qq, rolled_back_shape)
    qq = _repeat_along_axes(qq, repeats=elements_per_scale, axis=scale_axis)
  else:
    len_axis = len(x.shape)
    axis = _get_scaling_axis(scale_axis, len_axis)
    qx = K.mean(tf.math.multiply(x, q), axis=axis, keepdims=True)
    qq = K.mean(tf.math.multiply(q, q), axis=axis, keepdims=True)
  return qx, qq


def _clip_po2_scale(scale: tf.Tensor, min_po2_exponent: Any,
                    max_po2_exponent: Any):
  """Clip power-of-two scales given minimum and maximum po2 exponenets."""

  min_po2 = None if min_po2_exponent is None else 2**min_po2_exponent
  max_po2 = None if max_po2_exponent is None else 2**max_po2_exponent
  scale = K.clip(scale, min_value=min_po2, max_value=max_po2)
  return scale


def _get_least_squares_scale(
  alpha: Any, x: tf.Tensor, q: tf.Tensor, scale_axis: Any = None, 
  per_channel_scale: bool = True, elements_per_scale: Any = None, 
  min_po2_exponent: Any = None, max_po2_exponent: Any = None):
  """Gets scaling factor for scaling the tensor per channel.

  It uses the least squares method to find the scaling factor.

  (https://en.wikipedia.org/wiki/Linear_least_squares)

  Arguments:
    alpha: A float or string. When it is string, it should be either "auto" or
      "auto_po2", and scale = sum(x * q, axis=all but last) / sum(q * q,
      axis=all but last)
    x: A tensor object. Its elements are in float.
    q: A tensor object. Its elements are in quantized format of x.
    scale_axis: int or List[int] representing which axis/axes to calculate
     scale from.
    per_channel_scale: A bool. Whether to perform per-channel scaling or not.
    elements_per_scale: if set to an int or List[int], we create multiple scales
      per axis across scale_axis, where 'elements_per_scale' represents the
      number of elements/values associated with every separate scale value.
    min_po2_exponent: if set while using "auto_po2", it represents the minimum
      allowed power of two exponent.
    max_po2_exponent: if set while using "auto_po2", it represents the maximum
      allowed power of two exponent.

  Returns:
    A scaling factor tensor or scalar for scaling tensor per channel.
  """

  if isinstance(alpha, six.string_types) and "auto" in alpha:
    assert alpha in ["auto", "auto_po2"]
    # in different tensorflow version (e.g., 2.4)
    # x.shape is a tuple which doesn't have as_list() method
    try:
      x_shape = x.shape.as_list()
    except AttributeError:
      x_shape = list(x.shape)

    len_axis = len(x_shape)
    if not per_channel_scale:
      qx = K.mean(x * q, keepdims=True)
      qq = K.mean(q * q, keepdims=True)
    else:
      if len_axis > 1:
        qx, qq = _get_scale_mean(scale_axis, x, q, elements_per_scale)
      else:
        # No summing (averaging) along the channel axis to get per-channel
        # scales.
        qx = x * q
        qq = q * q

    scale = qx / (qq + K.epsilon())
    if alpha == "auto_po2":
      scale = K.pow(2.0,
                    tf.math.round(K.log(scale + K.epsilon()) / np.log(2.0)))

      if min_po2_exponent is not None or max_po2_exponent is not None:
        scale = _clip_po2_scale(scale, min_po2_exponent, max_po2_exponent)

  elif alpha is None:
    scale = 1.0
  elif isinstance(alpha, np.ndarray):
    scale = alpha
  else:
    scale = float(alpha)
  return scale

def _get_scale(*args, **kwargs):
  """Old name for _get_least_squares_scale. Kept for backwards compatibility."""
  return _get_least_squares_scale(*args, **kwargs)

def smooth_sigmoid(x):
  """Implements a linear approximation of a sigmoid function."""

  # if we use 2.65 as the clipping point, MSE w.r.t. original sigmoid is
  # smaller than hard_simoid but the arithmetic for it is (x >> 3) +
  # (x >> 4) + 0.5, which is also not bad.

  return tf.keras.backend.clip(0.1875 * x + 0.5, 0.0, 1.0)


def hard_sigmoid(x):
  """Computes hard_sigmoid function that saturates between 0 and 1."""

  return tf.keras.backend.clip(0.5 * x + 0.5, 0.0, 1.0)


def binary_sigmoid(x):
  """Computes binary_sigmoid."""

  return _round_through(hard_sigmoid(x))


# we use a version of approximated sigmoid everywhere in this code.
# we can set it to hard_sigmoid(x) or smooth_sigmoid(x).

_default_sigmoid_type = "hard"
_sigmoid = None


def set_internal_sigmoid(mode):
  """Sets _sigmoid to either real, hard or smooth."""

  global _sigmoid

  if mode not in ["real", "hard", "smooth"]:
    raise ValueError("mode has to be 'real', 'hard' or 'smooth'.")

  if mode == "hard":
    _sigmoid = hard_sigmoid
  elif mode == "smooth":
    _sigmoid = smooth_sigmoid
  elif mode == "real":
    _sigmoid = tf.keras.backend.sigmoid


set_internal_sigmoid(_default_sigmoid_type)


def binary_tanh(x):
  """Computes binary_tanh function that outputs -1 and 1."""
  return 2.0 * binary_sigmoid(x) - 1.0


def hard_tanh(x):
  """Computes hard_tanh function that saturates between -1 and 1."""
  return 2.0 * hard_sigmoid(x) - 1.0


def smooth_tanh(x):
  """Computes smooth_tanh function that saturates between -1 and 1."""
  return 2.0 * smooth_sigmoid(x) - 1.0


def stochastic_round(x, precision=0.5):
  """Performs stochastic rounding to the first decimal point."""
  scale = 1.0 / precision
  scale_x = x * scale
  fraction = scale_x - tf.floor(scale_x)

  result = tf.where(fraction < tf.random.uniform(tf.shape(x)),
                    tf.math.floor(scale_x), tf.math.ceil(scale_x))
  return result / scale


def stochastic_round_po2(x):
  """Performs stochastic rounding for the power of two."""
  # TODO(b/237832905): test stochastic_round_po2 and constraint.
  # because quantizer is applied after constraint.
  y = tf.abs(x)
  eps = tf.keras.backend.epsilon()
  log2 = tf.keras.backend.log(2.0)

  x_log2 = tf.round(tf.keras.backend.log(y + eps) / log2)
  po2 = tf.cast(pow(2.0, tf.cast(x_log2, dtype="float32")), dtype="float32")
  left_val = tf.where(po2 > y, x_log2 - 1, x_log2)
  right_val = tf.where(po2 > y, x_log2, x_log2 + 1)
  # sampling in [2**left_val, 2**right_val].
  minval = 2 ** left_val
  maxval = 2 ** right_val
  val = tf.random.uniform(tf.shape(y), minval=minval, maxval=maxval)
  # use y as a threshold to keep the probabliy [2**left_val, y, 2**right_val]
  # so that the mean value of the sample should be y
  x_po2 = tf.where(y < val, left_val, right_val)
  """
  x_log2 = stochastic_round(tf.keras.backend.log(y + eps) / log2)
  sign = tf.sign(x)
  po2 = (
      tf.sign(x) *
      tf.cast(pow(2.0, tf.cast(x_log2, dtype="float32")), dtype="float32")
  )
  """
  return x_po2


def _round_through(x, use_stochastic_rounding=False, precision=0.5):
  """Rounds x but using straight through estimator.

  We use the trick from [Sergey Ioffe](http://stackoverflow.com/a/36480182).

  Straight through estimator is a biased estimator for the rounding
  operation defined by Hinton"s Coursera Lecture 9c where dL/dx is made
  equal to dL/dy for y = f(x) during gradient computation, where f(x) is
  a non-derivable function. In that case, we assume df/dx = 1 in:

  dL   dL df   dL
  -- = -- -- = --
  dx   df dx   dy

  (https://www.youtube.com/watch?v=LN0xtUuJsEI&list=PLoRl3Ht4JOcdU872GhiYWf6jwrk_SNhz9&index=41)

  Arguments:
    x: tensor to perform round operation with straight through gradient.
    use_stochastic_rounding: if true, we perform stochastic rounding.
    precision: by default we will use 0.5 as precision, but that can overriden
      by the user.

  Returns:
    Rounded tensor.
  """
  if use_stochastic_rounding:
    output = tf_utils.smart_cond(
        K.learning_phase(),
        lambda: x + tf.stop_gradient(-x + stochastic_round(x, precision)),
        lambda: x + tf.stop_gradient(-x + tf.round(x)))
  else:
    output = x + tf.stop_gradient(-x + tf.round(x))
  return output


def _sign_through(x):
  """Computes the sign operation using the straight through estimator."""

  # tf.sign generates -1, 0 or +1, so it should not be used when we attempt
  # to generate -1 and +1.

  k_sign = tf.sign(x)

  return x + tf.stop_gradient(-x + k_sign)


def _ceil_through(x):
  """Computes the ceiling operation using straight through estimator."""

  return x + tf.stop_gradient(-x + tf.ceil(x))


def _floor_through(x):
  """Computes the floor operation using straight through estimator."""

  return x + tf.stop_gradient(-x + tf.floor(x))


def _create_variable_name(attr_name, var_name=None):
  """Creates variable name.
  Arguments:
    attr_name: string. attribute name
    var_name: string. variable name

  Returns:
    string. variable name
  """

  if var_name:
    return var_name + "/" + attr_name

  # This naming scheme is to solve a problem of a layer having more than
  # one quantizer can have multiple qnoise_factor variables with the same
  # name of "qnoise_factor".
  return attr_name + "_" + str(K.get_uid(attr_name))


#
# Activation functions for quantized networks.
#
# Please note some of these functions can be used as well
# as quantizer functions for weights of dense and convolutional
# layers.
#


class BaseQuantizer(tf.Module):
  """Base quantizer

  Defines behavior all quantizers should follow.
  """

  def __init__(self):
    self.built = False

  def build(self, var_name=None, use_variables=False):
    if use_variables:
      if hasattr(self, "qnoise_factor"):
        self.qnoise_factor = tf.Variable(
            lambda: tf.constant(self.qnoise_factor, dtype=tf.float32),
            name=_create_variable_name("qnoise_factor", var_name=var_name),
            dtype=tf.float32,
            trainable=False)
    self.built = True

  def _set_trainable_parameter(self):
    pass

  def update_qnoise_factor(self, qnoise_factor):
    """Update qnoise_factor."""
    if isinstance(self.qnoise_factor, tf.Variable):
      # self.qnoise_factor is a tf.Variable.
      # This is to update self.qnoise_factor during training.
      self.qnoise_factor.assign(qnoise_factor)
    else:
      if isinstance(qnoise_factor, tf.Variable):
        # self.qnoise_factor is a numpy variable, and qnoise_factor is a
        # tf.Variable.
        self.qnoise_factor = qnoise_factor.eval()
      else:
        # self.qnoise_factor and qnoise_factor are numpy variables.
        # This is to set self.qnoise_factor before building
        # (creating tf.Variable) it.
        self.qnoise_factor = qnoise_factor

  # Override not to expose the quantizer variables.
  @property
  def variables(self):
    return ()

  # Override not to expose the quantizer variables.
  @property
  def trainable_variables(self):
    return ()

  # Override not to expose the quantizer variables.
  @property
  def non_trainable_variables(self):
    return ()

class quantized_linear(BaseQuantizer):
  """Linear quantization with fixed number of bits.

    This quantizer maps inputs to the nearest value of a fixed number of
    outputs that are evenly spaced, with possible scaling and stochastic
    rounding. This is an updated version of the legacy quantized_bits.

    The core computation is:
      1. Divide the tensor by a quantization scale
      2. Clip the tensor to a specified range
      3. Round to the nearest integer
      4. Multiply the rounded result by the quantization scale

    This clip range is determined by
      - The number of bits we have to represent the number
      - Whether we want to have a symmetric range or not
      - Whether we want to keep negative numbers or not

    The quantization scale is defined by either the quantizer parameters or the 
    data passed to the __call__ method. See documentation for the `alpha`
    parameter to find out more.

    For backprop purposes, the quantizer uses the straight-through estimator
    for the rounding step (https://arxiv.org/pdf/1903.05662.pdf). Thus the 
    gradient of the __call__ method is 1 on the interval 
    [quantization_scale * clip_min, quantization_scale * clip_max] and 0
    elsewhere.

    The quantizer also supports a number of other optional features:
    - Stochastic rounding (see the `stochastic_rounding` parameter)
    - Quantization noise (see the `qnoise_factor` parameter)

    Notes on the various "scales" in quantized_linear:

      - The quantization scale is the scale used in the core computation (see 
        above). You can access it via the `quantization_scale` attribute.
      - The data type scale is the scale is determined by the type of data
        stored on hardware on a small device running a true quantized model. 
        It is the quantization scale needed to represent `bits` bits, `integer`
        of which are integer bits, and one bit is reserved for the sign if
        `keep_negative` is True. It can be calculated as 
        2 ** (integer - bits + keep_negative). You can access it via the 
        `data_type_scale` attribute.
      - The `scale` attribute stores the quotient of the quantization scale and
        the data type scale. This is also the scale that can be directly 
        specified by the user, via the `alpha` parameter. 

      These three quantities are related by the equation
      scale = quantization_scale / data_type_scale.

      See the diagram below of scale usage in a quantized conv layer.

      +------------------------------------------------------------------------+
      |     data_type_scale        --------------->     stored_weights         |
      | (determines decimal point)                            |                |
      |                                                       V                |
      |                                                    conv op             |
      |                                                       |                |
      |                                                       V                |
      |                                                  accumulator           |
      |                                                       |                |
      |  determines quantization                              V                |
      |    range and precision     --------------->   quantization_scale       |
      |       (per channel)                                   |                |
      |                                                       V                |
      |                                                   activation           |
      +------------------------------------------------------------------------+

      # TODO: The only fundamentally necessary scale is the quantization scale. 
      # We should consider removing the data type scale and scale attributes, 
      # but know that this will require rewriting much of how qtools and HLS4ML 
      # use these scale attributes. 

    Note on binary quantization (bits=1):
      The core computation is modified here when `keep_negative` is True to 
      perform a scaled sign function. This is needed because the core 
      computation as defined above requires that 0 be mapped to 0, which does 
      not allow us to keep both positive and negative outputs for binary 
      quantization. Special shifting operations are used to achieve this.
        
    Example usage:

    # 8-bit quantization with 3 integer bits
    >>> q = quantized_linear(8, 3)
    >>> x = tf.constant([0.0, 0.5, 1.0, 1.5, 2.0])
    >>> q(x).numpy()
    array([0., 0., 1., 2., 2.], dtype=float32)

    # 2-bit quantization with "auto" and tensor alphas
    >>> q_auto = quantized_linear(2, alpha="auto")
    >>> x = tf.constant([0.0, 0.5, 1.0, 1.5, 2.0])
    >>> q_auto(x).numpy()
    array([0., 0., 0., 2., 2.], dtype=float32)
    >>> q_auto.scale.numpy()
    array([4.], dtype=float32)
    >>> q_auto.quantization_scale.numpy()
    array([2.], dtype=float32)
    >>> q_fixed = quantized_linear(2, alpha=q_auto.scale)
    >>> q_fixed(x)
    array([0., 0., 0., 2., 2.], dtype=float32)

    Args:
      bits (int): Number of bits to represent the number. Defaults to 8.
      integer (int): Number of bits to the left of the decimal point, used for
        data_type_scale. Defaults to 0.
      symmetric (bool): If true, we will have the same number of values 
        for positive and negative numbers. Defaults to True.
      alpha (str, Tensor, None): Instructions for determining the quantization
        scale. Defaults to None.
        - If None: the quantization scale is the data type scale, determined 
          by `integer`, `bits`, and `keep_negative`. 
        - If "auto", the quantization scale is calculated as the minimum 
          floating point scale per-channel that does not clip the max of x. 
        - If "auto_po2", the quantization scale is chosen as the
          power of two per-channel that minimizes squared error between the
          quantized x and the original x.
        - If Tensor: The quantization scale is the Tensor passed in
          multiplied by the data type scale.
      keep_negative (bool): If false, we clip negative numbers. Defaults to 
        True.
      use_stochastic_rounding (bool): If true, we perform stochastic rounding
        (https://arxiv.org/pdf/1502.02551.pdf).
      scale_axis (int, None): Which axis to calculate scale from. If None, we
        perform per-channel scaling based off of the image data format. Note 
        that each entry of a rank-1 tensor is considered its own channel by
        default. See `_get_scaling_axis` for more details. Defaults to None.
      qnoise_factor (float): A scalar from 0 to 1 that represents the level of
        quantization noise to add. This controls the amount of the
        quantization noise to add to the outputs by changing the weighted
        sum of (1 - qnoise_factor) * unquantized_x + qnoise_factor *
        quantized_x. Defaults to 1.0, which means that the result is fully
        quantized.
      use_variables (bool): If true, we use tf.Variables to store certain 
        parameters. See the BaseQuantizer implementation for more details.
        Defaults to False. If set to True, be sure to use the special attribute
        update methods detailed in the BaseQuantizer.
      var_name (str or None): A variable name shared between the tf.Variables
        created in on initialization, if use_variables is true. If None, the 
        variable names are generated automatically based on the parameter names 
        along with a uid. Defaults to None.

    Returns:
      function: Function that computes linear quantization.

    Raises:
      ValueError:
        - If `bits` is not positive, or is too small to represent `integer`.
        - If `integer` is negative.
        - If `alpha` is a string but not one of ("auto", "auto_po2").

    """

  # string options for alpha parameter
  ALPHA_STRING_OPTIONS = ("auto", "auto_po2")

  def __init__(
      self,
      bits=8,
      integer=0,
      symmetric=1,
      keep_negative=True,
      alpha=None,
      use_stochastic_rounding=False,
      scale_axis=None,
      qnoise_factor=1.0,
      var_name=None,
      use_variables=False,
  ):
    super(quantized_linear, self).__init__()

    self.var_name = var_name

    # Error checking
    self._check_bits(bits)
    self._check_alpha(alpha)

    # Set non-modifyable attributes
    self._bits = bits
    self._integer = integer
    self._keep_negative = keep_negative
    self._use_stochastic_rounding = use_stochastic_rounding
    self._scale_axis = scale_axis
    self._use_variables = use_variables

    # Set modifyable attributes
    self.alpha = alpha
    self.qnoise_factor = qnoise_factor
    self.symmetric = symmetric

    # Set default quantization scale
    self.quantization_scale = self.default_quantization_scale

  def _check_bits(self, bits):
    """Error checking for bits parameter"""
    err_msg = f"Bit count {bits} must be positive"
    if bits <= 0:
      raise ValueError(err_msg)

  def _check_alpha(self, alpha):
    """Error checking for alpha parameter"""

    if isinstance(alpha, six.string_types):
      # Check the quantizer has been given a valid alpha string
      if not alpha in self.ALPHA_STRING_OPTIONS:
        raise ValueError(
            f"Invalid alpha '{alpha}' for auto alpha computation. "
            f"Must be one of {self.ALPHA_STRING_OPTIONS}")
    elif alpha is not None: # alpha is a tensor
      try:
        # any allowable array type can be cast as a numpy array
        np.array(alpha)
      except TypeError:
        raise TypeError(
            f"alpha must be, a string, an array, or None, not {type(alpha)}")

  @property
  def bits(self):
    return self._bits

  @property
  def integer(self):
    return self._integer

  @property
  def keep_negative(self):
    return self._keep_negative

  @property
  def use_stochastic_rounding(self):
    return self._use_stochastic_rounding

  @property
  def scale_axis(self):
    return self._scale_axis
  
  @property
  def use_variables(self):
    return self._use_variables

  @property
  def scale(self):
    return self.quantization_scale / self.data_type_scale
    
  @property
  def data_type_scale(self):
    """Quantization scale for the data type"""
    # integer is sometimes cast as int32, so cast to float32 to avoid errors
    integer = tf.cast(self.integer, tf.float32)
    return K.pow(2.0, integer - self.bits + self.keep_negative)

  @property
  def auto_alpha(self):
    """Returns true if using a data-dependent alpha"""

    return isinstance(self.alpha, six.string_types)

  @property
  def use_sign_function(self):
    """Return true if using sign function for quantization"""

    return (self.bits == 1.0) and self.keep_negative
  
  @property
  def default_quantization_scale(self):
    """Calculate and set quantization_scale default"""

    # Set default quantization scale
    quantization_scale = self.data_type_scale

    # Quantization scale given by alpha
    if self.alpha is not None and not self.auto_alpha:
        quantization_scale = self.alpha * self.data_type_scale

    return quantization_scale

  def get_clip_bounds(self):
    """Get bounds of clip range"""

    if self.use_sign_function:
      clip_min = K.cast_to_floatx(-0.5)
      clip_max = K.cast_to_floatx(0.5)
    else:
      unsigned_bits_po2 = K.pow(2.0, self.bits - self.keep_negative)
      # if symmetric, clip_min is negative of clip_max. Otherwise clip_min is
      # lowered by 1, giving us one more representable number
      clip_min = self.keep_negative * (-unsigned_bits_po2 + self.symmetric)
      clip_max = unsigned_bits_po2 - K.cast_to_floatx(1.0)

    return clip_min, clip_max

  def __call__(self, x):
    """Core quantization function"""

    # Build if not already built
    self._build()

    # Data type conversion
    x = K.cast_to_floatx(x)
    shape = x.shape
    
    if self.auto_alpha:
      # get data-dependent quantization scale
      quantization_scale = self._get_auto_quantization_scale(x)
    else:
      # quantization scale determined by quantizer params, not data
      # see default_quantization_scale property for more info
      quantization_scale = self.quantization_scale

    scaled_xq = self._scale_clip_and_round(x, quantization_scale)
    xq = scaled_xq * quantization_scale

    res = x + self.qnoise_factor * (xq - x)
    res.set_shape(shape)

    return res
  
  def _scale_clip_and_round(self, x, quantization_scale):
    """Scale, clip, and round x to an integer value in a limited range
    Note that the internal shift is needed for 1-bit quantization to ensure 
    that a sign function is used. Otherise, the binary quantizer would have
    three output values"""

    # special shifting needed to compute a sign function.
    shift = self.use_sign_function * 0.5

    clip_min, clip_max = self.get_clip_bounds()

    scaled_x = x / quantization_scale
    clipped_scaled_x = K.clip(scaled_x, clip_min, clip_max)
    # Round through to nearest integer, using straight-through estimator 
    # for gradient computations. 
    scaled_xq = _round_through(
      clipped_scaled_x - shift,
      use_stochastic_rounding=self.use_stochastic_rounding,
      precision=1.0, # using 1.0 precision so that we round to a nearby integer
    )

    return scaled_xq + shift
    
  def _get_auto_quantization_scale(self, x):
    """Get quantization_scale, either from self or from input x"""

    # Get the minimum floating point scale that does not clip the max of x
    # This is the quantization scale for alpha="auto"
    quantization_scale = self._get_quantization_scale_from_max_data(x)

    if self.alpha == "auto_po2":
      quantization_scale = self._po2_autoscale(x, quantization_scale)

    # update quantization_scale variable
    # stop_gradient on quantization_scale to ignore dependence on x
    self.quantization_scale = tf.stop_gradient(quantization_scale)

    # very important that return value is a tf.Variable with shape None
    return self.quantization_scale 

  def _get_quantization_scale_from_max_data(self, x):
    """Get the minimum floating point scale that does not clip the max 
    of x"""

    axis = _get_scaling_axis(self.scale_axis, tf.rank(x))

    clip_min, clip_max = self.get_clip_bounds()
    clip_range = clip_max - clip_min
    
    # get quantization scale- depends on whether we are keeping negative
    # divide by clip range to ensure that we clip right at the max of x
    if self.keep_negative:
      data_max = K.max(tf.math.abs(x), axis=axis, keepdims=True)
      quantization_scale = (data_max * 2) / clip_range
    else:
      data_max = K.max(x, axis=axis, keepdims=True)
      quantization_scale = data_max / clip_range

    return tf.math.maximum(quantization_scale, K.epsilon())

  def _po2_autoscale(self, x, quantization_scale):
    """Get an approximation of the "best" po2 scale using least squares"""

    # set alpha scale to a near power of two
    quantization_scale = K.pow(2.0, 
                         tf.math.round(K.log(quantization_scale + K.epsilon()) / 
                                       K.log(2.0)))

    def loop_body(_, quantization_scale):
      """Loop body for least squares autoscaling"""

      scaled_xq = self._scale_clip_and_round(x, quantization_scale)
      new_quantization_scale = _get_least_squares_scale(
          alpha="auto_po2",
          x=x,
          q=scaled_xq,
          scale_axis=self.scale_axis,
      )
      return quantization_scale, new_quantization_scale

    def loop_cond(last_quantization_scale, quantization_scale):
      """Loop condition for least squares autoscaling- stop when the 
      scale converges"""

      tensors_not_equal = tf.math.reduce_any(
          tf.not_equal(last_quantization_scale, quantization_scale))
      return tensors_not_equal

    # Need a tensor of the same shape as quantization_scale that 
    # does not equal quantization_scale
    dummy_quantization_scale = -tf.ones_like(quantization_scale)

    # For 1-bit quantization, po2 autoscale loop is guaranteed to converge
    # after 1 iteration 
    max_iterations = 1 if self.use_sign_function else 5

    _, quantization_scale = tf.while_loop(
        loop_cond,
        loop_body,
        (dummy_quantization_scale, quantization_scale),
        maximum_iterations=max_iterations,
    )

    return quantization_scale

  def _build(self):
    """Build if not done so already"""

    if not self.built:
      self.build(var_name=self.var_name, use_variables=self.use_variables)

  def max(self):
    """Get maximum value that quantized_linear class can represent."""
    _, clip_max = self.get_clip_bounds()
    return clip_max * self.quantization_scale

  def min(self):
    """Get minimum value that quantized_linear class can represent."""
    clip_min, _ = self.get_clip_bounds()
    return clip_min * self.quantization_scale

  def range(self):
    """Returns a list of all values that quantized_linear can represent
    }."""

    if self.use_sign_function:
      return K.cast_to_floatx([self.max(), self.min()])
    else:
      clip_min, clip_max = self.get_clip_bounds()
      clip_max = tf.cast(clip_max, tf.int32)
      clip_min = tf.cast(clip_min, tf.int32)
      pos_array = K.cast_to_floatx(tf.range(clip_max + 1))
      neg_array = K.cast_to_floatx(tf.range(clip_min, 0))

      return self.quantization_scale * tf.concat([pos_array, neg_array], axis=0)
    
  def __str__(self):

    # Main parameters always printed in string
    flags = [
      str(int(self.bits)), 
      str(int(self.integer)), 
      str(int(self.symmetric))]
    # Optional parameters only printed if not default
    if not self.keep_negative:
      flags.append("keep_negative=False")
    if self.auto_alpha:
      alpha = "'" + self.alpha + "'"
      flags.append("alpha=" + alpha)
    elif self.alpha is not None:
      alpha = np.array(alpha)
      flags.append("alpha=" + str(alpha))
    if self.use_stochastic_rounding:
      flags.append("use_stochastic_rounding=" +
                   str(int(self.use_stochastic_rounding)))
    return "quantized_linear(" + ",".join(flags) + ")"

  def _set_trainable_parameter(self):
    if self.alpha is None:
      self.alpha = "auto_po2"
      self.symmetric = True

  @classmethod
  def from_config(cls, config):
    return cls(**config)

  def get_config(self):

    config = {
        "bits": self.bits,
        "integer": self.integer,
        "symmetric": self.symmetric,
        "alpha": self.alpha,
        "keep_negative": self.keep_negative,
        "use_stochastic_rounding": self.use_stochastic_rounding,
        "qnoise_factor": self.qnoise_factor,
    }
    return config

class quantized_bits(BaseQuantizer):  # pylint: disable=invalid-name
  """Legacy quantizer: Quantizes the number to a number of bits.

  In general, we want to use a quantization function like:

  a = (pow(2,bits) - 1 - 0) / (max(x) - min(x))
  b = -min(x) * a

  in the equation:

  xq = a x + b

  This requires multiplication, which is undesirable. So, we
  enforce weights to be between -1 and 1 (max(x) = 1 and min(x) = -1),
  and separating the sign from the rest of the number as we make this function
  symmetric, thus resulting in the following approximation.

  1) max(x) = +1, min(x) = -1
  2) max(x) = -min(x)

  a = pow(2,bits-1)
  b = 0

  Finally, just remember that to represent the number with sign, the
  largest representation is -pow(2,bits) to pow(2, bits-1)

  Symmetric and keep_negative allow us to generate numbers that are symmetric
  (same number of negative and positive representations), and numbers that
  are positive.

  Note:
    the behavior of quantized_bits is different than Catapult HLS ac_fixed
    or Vivado HLS ap_fixed. For ac_fixed<word_length, integer_lenth, signed>,
    when signed = true, it is equavlent to
    quantized_bits(word_length, integer_length-1, keep_negative=True)

  Attributes:
    bits: number of bits to perform quantization.
    integer: number of bits to the left of the decimal point.
    symmetric: if true, we will have the same number of values for positive
      and negative numbers.
    alpha: a tensor or None, the scaling factor per channel.
      If None, the scaling factor is 1 for all channels.
    keep_negative: if true, we do not clip negative numbers.
    use_stochastic_rounding: if true, we perform stochastic rounding.
<<<<<<< HEAD
    scale_axis: which axis to calculate scale from.
=======
    scale_axis: int or List[int] which axis/axes to calculate scale from.
>>>>>>> ea19e064
    qnoise_factor: float. a scalar from 0 to 1 that represents the level of
      quantization noise to add. This controls the amount of the quantization
      noise to add to the outputs by changing the weighted sum of
      (1 - qnoise_factor)*unquantized_x + qnoise_factor*quantized_x.
    var_name: String or None. A variable name shared between the tf.Variables
      created in the build function. If None, it is generated automatically.
    use_ste: Bool. Whether to use "straight-through estimator" (STE) method or
        not.
    use_variables: Bool. Whether to make the quantizer variables to be dynamic
      tf.Variables or not.
    elements_per_scale: if set to an int or List[int], we create multiple scales
      per axis across scale_axis, where 'elements_per_scale' represents the
      number of elements/values associated with every separate scale value.
      It is only supported when using "auto_po2".
    min_po2_exponent: if set while using "auto_po2", it represents the minimum
      allowed power of two exponent.
    max_po2_exponent: if set while using "auto_po2", it represents the maximum
      allowed power of two exponent.

  Returns:
    Function that computes fixed-point quantization with bits.
  """

  def __init__(self,
               bits=8,
               integer=0,
               symmetric=0,
               keep_negative=True,
               alpha=None,
               use_stochastic_rounding=False,
               scale_axis=None,
               qnoise_factor=1.0,
               var_name=None,
               use_ste=True,
               use_variables=False,
               elements_per_scale=None,
               min_po2_exponent=None,
               max_po2_exponent=None):
    super(quantized_bits, self).__init__()

    self.bits = bits
    self.integer = integer
    self.symmetric = symmetric
    self.keep_negative = keep_negative
    self.alpha = alpha
    self.use_stochastic_rounding = use_stochastic_rounding
    # "auto*" |-> symmetric
    if isinstance(self.alpha, six.string_types):
      self.symmetric = True
    self.scale = None
    self.scale_axis = scale_axis
    self.qnoise_factor = qnoise_factor
    self.use_ste = use_ste
    self.var_name = var_name
    self.use_variables = use_variables
    self.elements_per_scale = elements_per_scale
    self.min_po2_exponent = min_po2_exponent
    self.max_po2_exponent = max_po2_exponent

  def __str__(self):
    # Convert Tensors to printable strings by converting to a numpy array and
    # then using regex to remove brackets when there is only one integer bit
    integer_bits = re.sub(
        r"\[(\d)\]", r"\g<1>",
        str(self.integer.numpy() if isinstance(self.integer, tf.Variable
                                              ) else self.integer))

    flags = [str(self.bits), integer_bits, str(int(self.symmetric))]
    if not self.keep_negative:
      flags.append("keep_negative=False")
    if self.alpha:
      alpha = str(self.alpha)
      if isinstance(self.alpha, six.string_types):
        alpha = "'" + alpha + "'"
      flags.append("alpha=" + alpha)
    if self.use_stochastic_rounding:
      flags.append("use_stochastic_rounding=" +
                   str(int(self.use_stochastic_rounding)))
    return "quantized_bits(" + ",".join(flags) + ")"

  def __call__(self, x):
    """Computes fixedpoint quantization of x."""
    if not self.built:
      self.build(var_name=self.var_name, use_variables=self.use_variables)

    x = K.cast_to_floatx(x)

    # quantized_bits with "1" bit becomes a binary implementation.
    unsigned_bits = self.bits - self.keep_negative
    # In pow function, use float datatype instead of integer, so that
    # K.pow() results will use float32 instead of int32 as the default datatype.
    # float32 has a much larger value range (2^128) than int32 (2^32), this is
    # particularly important when quantizing very large values, and when integer
    # bits are set much larger than total bits.
    m = K.pow(2.0, K.cast_to_floatx(unsigned_bits))
    m_i = K.pow(2.0, K.cast_to_floatx(self.integer))

    # Verify that "elements_per_scale", "min_po2_exponent",
    # and "max_po2_exponent" are only set when alpha is "auto_po2"
    if self.alpha != "auto_po2":
      assert (
          self.elements_per_scale is None
      ), "elements_per_scale is only supported when using auto_po2"
      assert (
          self.min_po2_exponent is None
      ), "min_po2_exponent is only supported when using auto_po2"
      assert (
          self.max_po2_exponent is None
      ), "max_po2_exponent is only supported when using auto_po2"

    if self.alpha is None:
      scale = 1.0
    elif isinstance(self.alpha, six.string_types):
      # We only deal with the symmetric case right now.
      assert self.symmetric, "Only symmetric quantizers are implemented"
      len_axis = len(x.shape)
      if len_axis > 1:
        axis = _get_scaling_axis(self.scale_axis, len_axis)
      else:
        axis = [0]

      x = x / m_i

      # Using 2's complement, we can represent 2**(bits-1)-1 positive values
      # If we wish to maintain symmetry, we can double 2**(bits-1)-1 to get
      # the total number of possible values we can represent.
      # If symmetry is not enforced, then we can represent (2**bits)-1 values
      # using 2's complement.
      levels = (2**(self.bits-1)-1) * 2 if self.symmetric else (2**self.bits)-1

      scale = (K.max(abs(x), axis=axis, keepdims=True) * 2) / levels

      # If alpha is "auto_po2", then get the "best" po2 scale
      if "po2" in self.alpha:
        scale = K.pow(2.0,
                      tf.math.round(K.log(scale + K.epsilon()) / np.log(2.0)))
        for idx in range(5):
          v = tf.floor(tf.abs(x) / scale + 0.5)
          mask = v < levels / 2
          z = tf.sign(x) * tf.where(mask, v, tf.ones_like(v) * levels / 2)
<<<<<<< HEAD
          scale = _get_least_squares_scale(alpha="auto_po2", x=x, q=z,
                             scale_axis=self.scale_axis)
=======
          print(idx, self.min_po2_exponent, self.max_po2_exponent, m)
          scale = _get_scale(alpha="auto_po2", x=x, q=z,
                             scale_axis=self.scale_axis,
                             elements_per_scale=self.elements_per_scale,
                             min_po2_exponent=self.min_po2_exponent,
                             max_po2_exponent=self.max_po2_exponent)
>>>>>>> ea19e064

      # If alpha is "auto", then get the "best" floating point scale
      elif self.alpha == "auto":
        v = tf.floor(tf.abs(x) / scale + 0.5)
        mask = v < levels / 2
        z = tf.sign(x) * tf.where(mask, v, tf.ones_like(v) * levels / 2)
      else:
        raise ValueError(f"Invalid alpha '{self.alpha}'")

      # z is an integer number, so we must make the scale * m and z / m
      scale = scale * m

      # we will not use "z" right now because of stochastic_rounding
      # this is still under test.

      # if "new" in self.alpha:
      #  z = z / m
      #  self.scale = scale
      #  return x + tf.stop_gradient(-x + scale * z)
      x = m_i * x
      xq = m_i * z / m
      self.scale = scale
      xq = scale * xq

      if self.use_ste:
        return x + tf.stop_gradient(self.qnoise_factor * (-x + xq))
      else:
        return (1 - self.qnoise_factor) * x + tf.stop_gradient(
            self.qnoise_factor * xq)

    else:
      scale = self.alpha

    # quantized_bits with "1" bit becomes a binary implementation.
    if unsigned_bits > 0:
      p = x * m / m_i
      xq = m_i * tf.keras.backend.clip(
          _round_through(p, self.use_stochastic_rounding, precision=1.0),
          self.keep_negative  * (-m + self.symmetric), m - 1) / m
    else:
      xq = tf.sign(x)
      xq += (1.0 - tf.abs(xq))
      if not self.keep_negative:
        xq = (xq + 1.0) / 2.0

    self.scale = scale
    xq = scale * xq

    if self.use_ste:
      return x + tf.stop_gradient(self.qnoise_factor * (-x + xq))
    else:
      return (1 - self.qnoise_factor) * x + tf.stop_gradient(
          self.qnoise_factor * xq)

  def _set_trainable_parameter(self):
    if self.alpha is None:
      self.alpha = "auto_po2"
      self.symmetric = True

  def max(self):
    """Get maximum value that quantized_bits class can represent."""
    unsigned_bits = self.bits - self.keep_negative
    if unsigned_bits > 0:
      return max(
          1.0,
          np.array(
              K.pow(2., K.cast(self.integer, dtype="float32")),
              dtype="float32"))
    else:
      return 1.0

  def min(self):
    """Get minimum value that quantized_bits class can represent."""
    if not self.keep_negative:
      return 0.0
    unsigned_bits = self.bits - self.keep_negative
    if unsigned_bits > 0:
      return -max(
          1.0,
          np.array(
              K.pow(2, K.cast(self.integer, dtype="float32")), dtype="float32"))
    else:
      return -1.0

  def range(self):
    """Returns a list of all values that quantized_bits can represent
    ordered by their binary representation ascending."""
    assert self.symmetric == 0
    assert self.keep_negative
    assert self.alpha is None or self.alpha == 1.0

    x = np.asarray(range(2**self.bits), dtype=np.float32)
    p_and_n = np.where(x >= 2**(self.bits - 1),
                       (x - 2**(self.bits - 1)) - 2**(self.bits - 1), x)
    return p_and_n * np.array(
        K.pow(2.0, -self.bits + K.cast(self.integer, dtype="float32") + 1),
        dtype="float32")

  @classmethod
  def from_config(cls, config):
    return cls(**config)

  def get_config(self):
    config = {
        "bits":
            self.bits,
        "integer":
            self.integer.numpy()
            if isinstance(self.integer, tf.Variable) else self.integer,
        "symmetric":
            self.symmetric,
        "alpha":
            self.alpha,
        "keep_negative":
            self.keep_negative,
        "use_stochastic_rounding":
            self.use_stochastic_rounding,
        "qnoise_factor":
            self.qnoise_factor.numpy() if isinstance(
                self.qnoise_factor, tf.Variable) else self.qnoise_factor
    }
    return config


class bernoulli(BaseQuantizer):  # pylint: disable=invalid-name
  """Computes a Bernoulli sample with probability sigmoid(x).

  This computation uses ST approximation.

  To do that, we compute sigmoid(x) and a random sample z ~ U[0,1]. As
  p in [0,1] and z in [0,1], p - z in [-1,1]. However, -1 will
  never appear because to get -1 we would need sigmoid(-inf) - z == 1.
  As a result, the range will be in practical terms [0,1].

  The noise introduced by z can be seen as a regularizer to the weights W of
  y = Wx as y = Wx + Wz for some noise z with mean mu(z) and var(z). As a
  result, W**2 var(z) to the variance of y, which has the same effect as a
  regularizer on L2 with lambda = var(z), as presented in Hinton"s Coursera
  Lecture 9c.

  Remember that E[dL/dy] = E[dL/dx] once we add stochastic sampling.

  Attributes:
    alpha: allows one to specify multiplicative factor for number generation
      of "auto" or "auto_po2".
    temperature: amplifier factor for sigmoid function, making stochastic
      less stochastic as it moves away from 0.
    use_real_sigmoid: use real sigmoid for probability.

  Returns:
    Computation of round with stochastic sampling with straight through
    gradient.
  """

  def __init__(self, alpha=None, temperature=6.0, use_real_sigmoid=True):
    super(bernoulli, self).__init__()
    self.alpha = alpha
    self.bits = 1
    self.temperature = temperature
    self.use_real_sigmoid = use_real_sigmoid
    self.default_alpha = 1.0
    self.scale = None

  def __str__(self):
    flags = []
    if self.alpha is not None:
      alpha = str(self.alpha)
      if isinstance(self.alpha, six.string_types):
        alpha = "'" + alpha + "'"
      flags.append("alpha=" + alpha)
    if self.temperature != 6.0:
      flags.append("temperature=" + str(self.temperature))
    if not self.use_real_sigmoid:
      flags.append("use_real_sigmoid=" + str(int(self.use_real_sigmoid)))
    return "bernoulli(" + ",".join(flags) + ")"

  def __call__(self, x):
    if isinstance(self.alpha, six.string_types):
      assert self.alpha in ["auto", "auto_po2"]

    if isinstance(self.alpha, six.string_types):
      len_axis = len(x.shape)

      if len_axis > 1:
        if K.image_data_format() == "channels_last":
          axis = list(range(len_axis - 1))
        else:
          axis = list(range(1, len_axis))
      else:
        axis = [0]

      std = K.std(x, axis=axis, keepdims=True) + K.epsilon()
    else:
      std = 1.0

    if self.use_real_sigmoid:
      p = tf.keras.backend.sigmoid(self.temperature * x / std)
    else:
      p = _sigmoid(self.temperature * x/std)
    r = tf.random.uniform(tf.shape(x))
    q = tf.sign(p - r)
    q += (1.0 - tf.abs(q))
    q = (q + 1.0) / 2.0

    q_non_stochastic = tf.sign(x)
    q_non_stochastic += (1.0 - tf.abs(q_non_stochastic))
    q_non_stochastic = (q_non_stochastic + 1.0) / 2.0

    # if we use non stochastic binary to compute alpha,
    # this function seems to behave better
    scale = _get_least_squares_scale(self.alpha, x, q_non_stochastic)
    self.scale = scale
    return x + tf.stop_gradient(-x + scale * q)

  def _set_trainable_parameter(self):
    if self.alpha is None:
      self.alpha = "auto_po2"

  def max(self):
    """Get the maximum value bernoulli class can represent."""
    if self.alpha is None or isinstance(self.alpha, six.string_types):
      return 1.0
    else:
      return max(1.0, self.alpha)

  def min(self):
    """Get the minimum value bernoulli class can represent."""
    return 0.0

  @classmethod
  def from_config(cls, config):
    return cls(**config)

  def get_config(self):
    config = {"alpha": self.alpha}
    return config


class ternary(BaseQuantizer):  # pylint: disable=invalid-name
  """Computes an activation function returning -alpha, 0 or +alpha.

  Right now we assume two type of behavior. For parameters, we should
  have alpha, threshold and stochastic rounding on. For activations,
  alpha and threshold should be floating point numbers, and stochastic
  rounding should be off.

  Attributes:
    x: tensor to perform sign opertion with stochastic sampling.
    bits: number of bits to perform quantization.
    alpha: ternary is -alpha or +alpha. Alpha can be "auto" or "auto_po2".
    threshold: threshold to apply "dropout" or dead band (0 value). If "auto"
      is specified, we will compute it per output layer.
    use_stochastic_rounding: if true, we perform stochastic rounding.

  Returns:
    Computation of sign within the threshold.
  """

  def __init__(self, alpha=None, threshold=None, use_stochastic_rounding=False,
               number_of_unrolls=5):
    super(ternary, self).__init__()
    self.bits = 2
    self.alpha = alpha
    self.threshold = threshold
    self.use_stochastic_rounding = use_stochastic_rounding
    self.default_alpha = 1.0
    self.default_threshold = 0.33
    self.number_of_unrolls = number_of_unrolls
    self.scale = None

  def __str__(self):
    flags = []
    if self.alpha is not None:
      alpha = str(self.alpha)
      if isinstance(self.alpha, six.string_types):
        alpha = "'" + alpha + "'"
      flags.append("alpha=" + alpha)
    if self.threshold is not None:
      flags.append("threshold=" + str(self.threshold))
    if self.use_stochastic_rounding:
      flags.append(
          "use_stochastic_rounding=" + str(int(self.use_stochastic_rounding)))
    if self.number_of_unrolls != 5:
      flags.append(
          "number_of_unrolls=" + str(int(self.number_of_unrolls)))
    return "ternary(" + ",".join(flags) + ")"

  def __call__(self, x):
    if isinstance(self.alpha, six.string_types):
      # parameters
      assert self.alpha in ["auto", "auto_po2"]
      assert self.threshold is None
    else:
      # activations
      assert not self.use_stochastic_rounding
      assert not isinstance(self.threshold, six.string_types)

    if self.alpha is None or isinstance(self.alpha, six.string_types):
      scale = 1.0
    elif isinstance(self.alpha, np.ndarray):
      scale = self.alpha
    else:
      scale = float(self.alpha)

    # This is an approximiation from https://arxiv.org/abs/1605.04711
    # We consider channels_last only for now.
    if isinstance(self.alpha, six.string_types):
      # It is for parameters
      # first, compute which asix corresponds to the channels.
      # TODO(b/237833510): support channels_first
      try:
        len_axis = len(x.shape.as_list())
      except AttributeError:
        len_axis = len(list(x.shape))

      if len_axis == 1:
        axis = None
      elif K.image_data_format() == "channels_last":
        axis = list(range(len_axis - 1))
      else:
        axis = list(range(1, len_axis))

      # This approximation is exact if x ~ U[-m, m]. For x ~ N(0, m)
      # we need to iterate a few times before we can coverge
      m = K.max(tf.abs(x), axis=axis, keepdims=True)
      scale = 2 * m / 3.0
      if "po2" in self.alpha:
        scale = K.pow(2.0,
                      tf.math.round(K.log(scale + K.epsilon()) / np.log(2.0)))

      for _ in range(self.number_of_unrolls):
        thres = scale / 2.0
        # once we scale the number precision == 0.33 works
        # well for Uniform and Normal distribution of input
        v = scale * _round_through(
            x / scale,
            use_stochastic_rounding=self.use_stochastic_rounding,
            precision=1. / 3.)
        q = K.cast(tf.abs(v) >= thres, K.floatx()) * tf.sign(x)
        scale = _get_least_squares_scale(self.alpha, x, q)
    else:
      if self.threshold is None:
        thres = self.default_threshold
      else:
        thres = self.threshold
      q = K.cast(tf.abs(x) >= thres, K.floatx()) * tf.sign(x)

    # ternary ranges from -1 to +1, so we use tanh(x) to be a differentiable
    # version of that.
    if self.alpha is None:
      x = K.tanh(x)

    self.scale = scale
    return x + tf.stop_gradient(-x + scale * q)

  def _set_trainable_parameter(self):
    if self.alpha is None:
      self.alpha = "auto_po2"

  def max(self):
    """Get the maximum value that ternary can respresent."""
    if self.alpha is None or isinstance(self.alpha, six.string_types):
      return 1.0
    else:
      return max(1.0, self.alpha)

  def min(self):
    """Get the minimum value that ternary can respresent."""
    if self.alpha is None or isinstance(self.alpha, six.string_types):
      return -1.0
    else:
      return -max(1.0, self.alpha)

  @classmethod
  def from_config(cls, config):
    return cls(**config)

  def get_config(self):
    config = {
        "alpha": self.alpha,
        "threshold": self.threshold,
        "use_stochastic_rounding": self.use_stochastic_rounding,
        "number_of_unrolls": self.number_of_unrolls
    }
    return config


class stochastic_ternary(ternary):  # pylint: disable=invalid-name
  """Computes a stochastic activation function returning -alpha, 0 or +alpha.

  Computes straight-through approximation using random sampling to make
  E[dL/dy] = E[dL/dx], and computing the sign function. See explanation above.

  Attributes:
    x: tensor to perform sign opertion with stochastic sampling.
    bits: number of bits to perform quantization.
    alpha: ternary is -alpha or +alpha, or "auto" or "auto_po2".
    threshold: (1-threshold) specifies the spread of the +1 and -1 values.
    temperature: amplifier factor for sigmoid function, making stochastic
      less stochastic as it moves away from 0.
    use_real_sigmoid: use real sigmoid for probability.
    number_of_unrolls: number of times we iterate between scale and threshold.

  Returns:
    Computation of sign with stochastic sampling with straight through gradient.
  """

  def __init__(self, alpha=None, threshold=None, temperature=8.0,
               use_real_sigmoid=True, number_of_unrolls=5):
    super(stochastic_ternary, self).__init__(
      alpha=alpha,
      threshold=threshold,
      number_of_unrolls=number_of_unrolls)

    self.bits = 2
    self.alpha = alpha
    self.threshold = threshold
    assert threshold != 1.0
    self.default_alpha = 1.0
    self.default_threshold = 0.33
    self.temperature = temperature
    self.use_real_sigmoid = use_real_sigmoid
    self.number_of_unrolls = number_of_unrolls
    self.scale = None

  def __str__(self):
    flags = []
    if self.alpha is not None:
      alpha = str(self.alpha)
      if isinstance(self.alpha, six.string_types):
        alpha = "'" + alpha + "'"
      flags.append("alpha=" + alpha)
    if self.threshold is not None:
      flags.append("threshold=" + str(self.threshold))
    if self.temperature != 8.0:
      flags.append("temperature=" + str(self.temperature))
    if not self.use_real_sigmoid:
      flags.append("use_real_sigmoid=0")
    if self.number_of_unrolls != 5:
      flags.append("number_of_unrolls=" + str(self.number_of_unrolls))
    return "stochastic_ternary(" + ",".join(flags) + ")"

  def __call__(self, x):
    def stochastic_output():
      # right now we only accept alpha = "auto" or "auto_po2"

      assert isinstance(self.alpha, six.string_types)
      assert self.alpha in ["auto", "auto_po2"]

      if self.alpha is None:
        scale = self.default_alpha
      elif isinstance(self.alpha, six.string_types):
        scale = 1.0
        assert self.alpha in ["auto", "auto_po2"]
      else:
        assert self.alpha >= 0.0
        scale = float(self.alpha)

      len_axis = len(x.shape)
      if len_axis > 1:
        if K.image_data_format() == "channels_last":
          axis = list(range(len_axis - 1))
        else:
          axis = list(range(1, len_axis))
      else:
        axis = [0]

      x_std = K.std(x, axis=axis, keepdims=True)

      m = K.max(tf.abs(x), axis=axis, keepdims=True)
      scale = 2.*m/3.
      if self.alpha == "auto_po2":
        scale = K.pow(2.0,
                      tf.math.round(K.log(scale + K.epsilon()) / np.log(2.0)))
      for _ in range(self.number_of_unrolls):
        T = scale / 2.0
        q_ns = K.cast(tf.abs(x) >= T, K.floatx()) * K.sign(x)
        scale = _get_least_squares_scale(self.alpha, x, q_ns)

      x_norm = x / (x_std + K.epsilon())
      T = scale / (2.0 * (x_std + K.epsilon()))

      if self.use_real_sigmoid:
        p0 = tf.keras.backend.sigmoid(self.temperature * (x_norm - T))
        p1 = tf.keras.backend.sigmoid(self.temperature * (x_norm + T))
      else:
        p0 = _sigmoid(self.temperature * (x_norm - T))
        p1 = _sigmoid(self.temperature * (x_norm + T))
      r0 = tf.random.uniform(tf.shape(p0))
      r1 = tf.random.uniform(tf.shape(p1))
      q0 = tf.sign(p0 - r0)
      q0 += (1.0 - tf.abs(q0))
      q1 = tf.sign(p1 - r1)
      q1 += (1.0 - tf.abs(q1))

      q = (q0 + q1) / 2.0
      self.scale = scale
      return x + tf.stop_gradient(-x + scale * q)

    output = tf_utils.smart_cond(
        K.learning_phase(),
        stochastic_output,
        lambda: ternary.__call__(self, x))
    return output

  def _set_trainable_parameter(self):
    if self.alpha is None:
      self.alpha = "auto_po2"

  def max(self):
    """Get the maximum value that stochastic_ternary can respresent."""
    if self.alpha is None or isinstance(self.alpha, six.string_types):
      return 1.0
    else:
      return max(1.0, self.alpha)

  def min(self):
    """Get the minimum value that stochastic_ternary can respresent."""
    if self.alpha is None or isinstance(self.alpha, six.string_types):
      return -1.0
    else:
      return -max(1.0, self.alpha)

  @classmethod
  def from_config(cls, config):
    return cls(**config)

  def get_config(self):
    config = {
        "alpha": self.alpha,
        "threshold": self.threshold,
        "temperature": self.temperature,
        "use_real_sigmoid": self.use_real_sigmoid,
        "number_of_unrolls": self.number_of_unrolls
    }
    return config


class binary(BaseQuantizer):  # pylint: disable=invalid-name
  """Computes the sign(x) returning a value between -alpha and alpha.

  Although we cannot guarantee E[dL/dy] = E[dL/dx] if we do not use the
  stochastic sampling, we still use the ST approximation.

  Modified from original binary to match QNN implementation.

  The binary qunatizer supports multiple-scales per tensor where:
  - alpha: It can be set to "auto" or "auto_po2" to enable auto-scaling. "auto"
           allows arbitrary scale while "auto_po2" allows power-of-two scales
           only. It can also be set to a fixed value or None (i.e., no scaling).
  - scale_axis: It determines the axis/axes to calculate the auto-scale at.
  - elements_per_scale: It enables fine-grained scaling where it determines
    the number of elements across scale axis/axes that should be grouped into
    one scale.

  Examples:

  1. Input shape = [1, 8, 8, 16] alpha="auto", scale_axis=None,
     elements_per_scale=None --> Number of separate scales = 16

  2. Input shape = [1, 8, 8, 16] alpha="auto", scale_axis=1,
     elements_per_scale=None --> Number of separate scales = 8

  3. Input shape = [1, 8, 8, 16] alpha="auto", scale_axis=1,
     elements_per_scale=2 --> Number of separate scales = 4

  4. Input shape = [1, 8, 8, 16] alpha="auto", scale_axis=[2, 3],
     elements_per_scale=2 --> Number of separate scales = 4*8 = 32

  5. Input shape = [1, 8, 8, 16] alpha="auto", scale_axis=[2, 3],
     elements_per_scale=[2, 4] --> Number of separate scales = 4*4 = 16

  Attributes:
    x: tensor to perform sign_through.
    bits: number of bits to perform quantization.
    use_01: if True, return {0,1} instead of {-1,+1}.
    alpha: binary is -alpha or +alpha, or "auto", "auto_po2" to compute
      automatically.
    use_stochastic_rounding: if true, we perform stochastic rounding.
    elements_per_scale: if set to an int or List[int], we create multiple scales
      per axis across scale_axis, where 'elements_per_scale' represents the
      number of elements/values associated with every separate scale value.
    scale_axis: int or List[int] which axis/axes to calculate scale from.
    min_po2_exponent: if set while using "auto_po2", it represents the minimum
      allowed power of two exponent.
    max_po2_exponent: if set while using "auto_po2", it represents the maximum
      allowed power of two exponent.

  Returns:
    Computation of sign operation with straight through gradient.
  """

  def __init__(self, use_01=False, alpha=None, use_stochastic_rounding=False,
               scale_axis=None, elements_per_scale=None, min_po2_exponent=None,
               max_po2_exponent=None):
    super(binary, self).__init__()
    self.use_01 = use_01
    self.bits = 1
    self.alpha = alpha
    self.use_stochastic_rounding = use_stochastic_rounding
    self.default_alpha = 1.0
    self.scale = None
    self.scale_axis = scale_axis
    self.elements_per_scale = elements_per_scale
    self.min_po2_exponent = min_po2_exponent
    self.max_po2_exponent = max_po2_exponent

  def __str__(self):
    def list_to_str(l):
      return ",".join([str(x) for x in l])

    flags = []
    if self.use_01:
      flags.append("use_01=" + str(int(self.use_01)))
    if self.alpha is not None:
      alpha = str(self.alpha)
      if isinstance(self.alpha, six.string_types):
        alpha = "'" + alpha + "'"
      flags.append("alpha=" + alpha)
    if self.elements_per_scale is not None:
      if isinstance(self.elements_per_scale, list):
        flags.append("elements_per_scale=[" +
                     list_to_str(self.elements_per_scale) + "]")
      else:
        flags.append("elements_per_scale=" + str(self.elements_per_scale))
    if self.scale_axis is not None:
      if isinstance(self.scale_axis, list):
        flags.append("scale_axis=[" + list_to_str(self.scale_axis) + "]")
      else:
        flags.append("scale_axis=" + str(self.scale_axis))
    if self.min_po2_exponent is not None:
      flags.append("min_po2_exponent=" + str(self.min_po2_exponent))
    if self.max_po2_exponent is not None:
      flags.append("max_po2_exponent=" + str(self.max_po2_exponent))
    if self.use_stochastic_rounding:
      flags.append(
          "use_stochastic_rounding=" + str(self.use_stochastic_rounding))
    return "binary(" + ",".join(flags) + ")"

  def __call__(self, x):
    if isinstance(self.alpha, six.string_types):
      assert self.alpha in ["auto", "auto_po2"]
    if self.alpha is None:
      scale = self.default_alpha
    elif isinstance(self.alpha, six.string_types):
      scale = 1.0
    elif isinstance(self.alpha, np.ndarray):
      scale = self.alpha
    else:
      scale = float(self.alpha)

    if self.use_stochastic_rounding:
      try:
        len_axis = len(x.shape.as_list())
      except AttributeError:
        len_axis = len(list(x.shape))
      if len_axis == 1:
        axis = None
      elif K.image_data_format() == "channels_last":
        axis = list(range(len_axis - 1))
      else:
        axis = list(range(1, len_axis))

      # if stochastic_round is through, we need to scale
      # number so that the precision is small enough.
      # This is especially important if range of x is very
      # small, which occurs during initialization of weights.
      m = K.max(tf.abs(x), axis=axis, keepdims=True)
      m = tf.where(m > 1.0, tf.ones_like(m), m)
      f = 2 * m

      x = tf_utils.smart_cond(
          K.learning_phase(),
          lambda: f * _round_through(
              x / f, use_stochastic_rounding=True, precision=0.125),
          lambda: x)

    k_sign = tf.sign(x)
    if self.use_stochastic_rounding:
      # in inference, we use a biased "1" for stochastic rounding right now
      k_sign += (1.0 - tf.abs(k_sign)) * tf_utils.smart_cond(
          K.learning_phase(),
          lambda: 2.0 * tf.round(tf.random.uniform(tf.shape(x))) - 1.0,
          lambda: tf.ones_like(tf.shape(x), dtype=K.floatx()))
      # if something still remains, just make it positive for now.
    k_sign += (1.0 - tf.abs(k_sign))
    if self.use_01:
      k_sign = (k_sign + 1.0) / 2.0

    # approximate binary by tanh(x) as it has limited range between -1 and +1.
    if self.alpha is None:
      x = K.tanh(x)

    self.scale = _get_least_squares_scale(
        self.alpha,
        x,
        k_sign,
        elements_per_scale=self.elements_per_scale,
        scale_axis=self.scale_axis,
        min_po2_exponent=self.min_po2_exponent,
        max_po2_exponent=self.max_po2_exponent,
    )
    return x + tf.stop_gradient(-x + self.scale * k_sign)

  def _set_trainable_parameter(self):
    if self.alpha is None:
      self.alpha = "auto_po2"

  def max(self):
    """Get maximum value that binary class can respresent."""
    if self.alpha is None or isinstance(self.alpha, six.string_types):
      return 1.0
    else:
      return max(1.0, self.alpha)

  def min(self):
    """Get minimum value that binary class can respresent."""
    if self.use_01:
      return 0.0
    elif self.alpha is None or isinstance(self.alpha, six.string_types):
      return -1.0
    else:
      return -max(1.0, self.alpha)

  @classmethod
  def from_config(cls, config):
    return cls(**config)

  def get_config(self):
    config = {
        "use_01": self.use_01,
        "alpha": self.alpha,
        "use_stochastic_rounding": self.use_stochastic_rounding
    }
    return config


class stochastic_binary(binary):  # pylint: disable=invalid-name
  """Computes a stochastic activation function returning -alpha or +alpha.

  Computes straight-through approximation using random sampling to make
  E[dL/dy] = E[dL/dx], and computing the sign function. See explanation above.

  Attributes:
    x: tensor to perform sign opertion with stochastic sampling.
    alpha: binary is -alpha or +alpha, or "auto" or "auto_po2".
    bits: number of bits to perform quantization.
    temperature: amplifier factor for sigmoid function, making stochastic
        behavior less stochastic as it moves away from 0.
    use_real_sigmoid: use real sigmoid from tensorflow for probablity.

  Returns:
    Computation of sign with stochastic sampling with straight through gradient.
  """

  def __init__(self, alpha=None, temperature=6.0, use_real_sigmoid=True):
    super(stochastic_binary, self).__init__(alpha=alpha)
    self.alpha = alpha
    self.bits = 1
    self.temperature = temperature
    self.use_real_sigmoid = use_real_sigmoid
    self.default_alpha = 1.0
    self.scale = None

  def __str__(self):
    flags = []
    if self.alpha is not None:
      alpha = str(self.alpha)
      if isinstance(self.alpha, six.string_types):
        alpha = "'" + alpha + "'"
      flags.append("alpha=" + alpha)
    if self.temperature != 6.0:
      flags.append("temperature=" + str(self.temperature))
    if not self.use_real_sigmoid:
      flags.append("use_real_sigmoid=" + str(int(self.use_real_sigmoid)))
    return "stochastic_binary(" + ",".join(flags) + ")"

  def __call__(self, x):
    def stochastic_output():
      if isinstance(self.alpha, six.string_types):
        assert self.alpha in ["auto", "auto_po2"]
        len_axis = len(x.shape)
        if len_axis > 1:
          if K.image_data_format() == "channels_last":
            axis = list(range(len_axis - 1))
          else:
            axis = list(range(1, len_axis))
        else:
          axis = [0]
        std = K.std(x, axis=axis, keepdims=True) + K.epsilon()
      else:
        std = 1.0

      if self.use_real_sigmoid:
        p = tf.keras.backend.sigmoid(self.temperature * x / std)
      else:
        p = _sigmoid(self.temperature * x / std)

      r = tf.random.uniform(tf.shape(x))
      q = tf.sign(p - r)
      q += (1.0 - tf.abs(q))
      q_non_stochastic = tf.sign(x)
      q_non_stochastic += (1.0 - tf.abs(q_non_stochastic))
      scale = _get_least_squares_scale(self.alpha, x, q_non_stochastic)
      self.scale = scale
      return x + tf.stop_gradient(-x + scale * q)

    output = tf_utils.smart_cond(
        K.learning_phase(), stochastic_output, lambda: binary.__call__(self, x))
    return output

  def _set_trainable_parameter(self):
    if self.alpha is None:
      self.alpha = "auto_po2"

  def max(self):
    """Get the maximum value that stochastic_binary can respresent."""
    if self.alpha is None or isinstance(self.alpha, six.string_types):
      return 1.0
    else:
      return max(1.0, self.alpha)

  def min(self):
    """Get the minimum value that stochastic_binary can respresent."""
    if self.alpha is None or isinstance(self.alpha, six.string_types):
      return -1.0
    else:
      return -max(1.0, self.alpha)

  @classmethod
  def from_config(cls, config):
    return cls(**config)

  def get_config(self):
    config = {
        "alpha": self.alpha,
        "temperature": self.temperature,
        "use_real_sigmoid": self.use_real_sigmoid,
    }
    return config


class quantized_relu(BaseQuantizer):  # pylint: disable=invalid-name
  """Computes a quantized relu to a number of bits.

  Modified from:

  [https://github.com/BertMoons/QuantizedNeuralNetworks-Keras-Tensorflow]

  Assume h(x) = +1 with p = sigmoid(x), -1 otherwise, the expected value of
  h(x) is:

  E[h(x)] = +1 P(p <= sigmoid(x)) - 1 P(p > sigmoid(x))
          = +1 P(p <= sigmoid(x)) - 1 ( 1 - P(p <= sigmoid(x)) )
          = 2 P(p <= sigmoid(x)) - 1
          = 2 sigmoid(x) - 1, if p is sampled from a uniform distribution U[0,1]

  If use_sigmoid is 0, we just keep the positive numbers up to
  2**integer * (1 - 2**(-bits)) instead of normalizing them, which is easier
  to implement in hardware.

  Attributes:
    bits: number of bits to perform quantization.
    integer: number of bits to the left of the decimal point.
    use_sigmoid: if true, we apply sigmoid to input to normalize it.
    negative_slope: slope when activation < 0, needs to be power of 2.
    use_stochastic_rounding: if true, we perform stochastic rounding.
    relu_upper_bound: A float representing an upper bound of the unquantized
      relu. If None, we apply relu without the upper bound when
      "is_quantized_clip" is set to false (true by default).
      Note: The quantized relu uses the quantization parameters (bits and
      integer) to upper bound. So it is important to set relu_upper_bound
      appropriately to the quantization parameters. "is_quantized_clip"
      has precedence over "relu_upper_bound" for backward compatibility.
    is_quantized_clip: A boolean representing whether the inputs are clipped to
      the maximum value represented by the quantization parameters. This
      parameter is deprecated, and the default is set to True for backwards
      compatibility. Users are encouraged to use "relu_upper_bound" instead.
    qnoise_factor: float. a scalar from 0 to 1 that represents the level of
      quantization noise to add. This controls the amount of the quantization
      noise to add to the outputs by changing the weighted sum of
      (1 - qnoise_factor)*unquantized_x + qnoise_factor*quantized_x.
    var_name: String or None. A variable name shared between the tf.Variables
      created in the build function. If None, it is generated automatically.
    use_ste: Bool. Whether to use "straight-through estimator" (STE) method or
        not.
    use_variables: Bool. Whether to make the quantizer variables to be dynamic
      tf.Variables or not.

  Returns:
    Function that performs relu + quantization to bits >= 0.
  """

  def __init__(self,
               bits=8,
               integer=0,
               use_sigmoid=0,
               negative_slope=0.0,
               use_stochastic_rounding=False,
               relu_upper_bound=None,
               is_quantized_clip=True,
               qnoise_factor=1.0,
               var_name=None,
               use_ste=True,
               use_variables=False):
    super(quantized_relu, self).__init__()
    self.bits = bits
    self.integer = integer
    self.use_sigmoid = use_sigmoid
    self.negative_slope = negative_slope
    self.use_stochastic_rounding = use_stochastic_rounding
    self.relu_upper_bound = relu_upper_bound
    self.is_quantized_clip = is_quantized_clip
    self.qnoise_factor = qnoise_factor
    self.use_ste = use_ste
    assert negative_slope >= 0.0
    if negative_slope != 0.0:
      assert np.mod(np.log2(negative_slope), 1) == 0
    self.var_name = var_name
    self.use_variables = use_variables

  def __str__(self):
    # Converts Tensors to printable strings by converting to a numpy array and
    # then using regex to remove brackets when there is only one integer bit
    integer_bits = re.sub(
        r"\[(\d)\]", r"\g<1>",
        str(self.integer.numpy() if isinstance(self.integer, tf.Variable
                                              ) else self.integer))

    flags = [str(self.bits), integer_bits]
    if self.use_sigmoid or self.use_stochastic_rounding:
      flags.append(str(int(self.use_sigmoid)))
    if self.negative_slope:
      flags.append(str(self.negative_slope))
    if self.use_stochastic_rounding:
      flags.append(str(int(self.use_stochastic_rounding)))
    return "quantized_relu(" + ",".join(flags) + ")"

  def __call__(self, x):
    if not self.built:
      self.build(var_name=self.var_name, use_variables=self.use_variables)

    non_sign_bits = self.bits - (self.negative_slope != 0.0)
    x = K.cast(x, dtype="float32")
    m = K.cast(K.pow(2, non_sign_bits), dtype="float32")
    m_i = K.cast(K.pow(2, self.integer), dtype="float32")

    # is_quantized_clip has precedence over relu_upper_bound for backward
    # compatibility.
    m_f = K.cast(
        K.pow(
            tf.constant(2., tf.float32),
            K.cast(self.integer, dtype="float32") - non_sign_bits),
        dtype="float32")
    if self.is_quantized_clip:
      x_u = tf.where(x <= m_i - m_f, K.relu(x, alpha=self.negative_slope),
                     tf.ones_like(x) * (m_i - m_f))
    elif self.relu_upper_bound is not None:
      x_u = tf.where(x <= self.relu_upper_bound,
                     K.relu(x, alpha=self.negative_slope),
                     tf.ones_like(x) * self.relu_upper_bound)
    else:
      x_u = K.relu(x, alpha=self.negative_slope)

    if self.use_sigmoid:
      p = _sigmoid(x / m_i) * m
      xq = m_i * tf.keras.backend.clip(
          2.0 * (_round_through(p, self.use_stochastic_rounding) / m) - 1.0,
          0.0, 1.0 - 1.0 / m)
      if self.negative_slope > 0:
        neg_factor = 1 / (self.negative_slope * m)
        xq = xq + m_i * self.negative_slope * tf.keras.backend.clip(
            2.0 * (_round_through(p * self.negative_slope,
                                  self.use_stochastic_rounding) * neg_factor) -
            1.0, -1.0, 0.0)
    else:
      p = x * m / m_i
      xq = m_i * tf.keras.backend.clip(
          _round_through(p, self.use_stochastic_rounding) / m, 0.0,
          1.0 - 1.0 / m)
      if self.negative_slope > 0:
        neg_factor = 1 / (self.negative_slope * m)
        xq = xq + m_i * self.negative_slope * (
            tf.keras.backend.clip(
                _round_through(p * self.negative_slope,
                               self.use_stochastic_rounding) * neg_factor, -1.0,
                0.0))

    if self.relu_upper_bound and not self.is_quantized_clip:
      xq = tf.where(xq <= self.relu_upper_bound, xq,
                    tf.ones_like(xq) * self.relu_upper_bound)

    if self.use_ste:
      return x_u + tf.stop_gradient(self.qnoise_factor * (-x_u + xq))
    else:
      return (1 - self.qnoise_factor) * x_u + tf.stop_gradient(
          self.qnoise_factor * xq)

  def max(self):
    """Get the maximum value that quantized_relu can represent."""
    unsigned_bits = self.bits - (self.negative_slope != 0.0)

    if unsigned_bits > 0:
      return max(
          1.0,
          np.array(
              K.pow(2.0, K.cast(self.integer, dtype="float32")),
              dtype="float32"))
    else:
      return 1.0

  def min(self):
    """Get the minimum value that quantized_relu can represent."""
    if self.negative_slope == 0.0:
      return 0.0

    unsigned_bits = self.bits - 1
    if unsigned_bits > 0:
      return min(
          -0.0, -self.negative_slope * np.array(
              K.pow(2.0, K.cast(self.integer, dtype="float32")),
              dtype="float32"))
    else:
      return -1.0

  def range(self):
    """Returns a list of all values that quantized_relu can represent

      ordered by their binary representation ascending.
    """
    assert self.use_sigmoid == 0  # current unsupported
    assert self.negative_slope == 0  # # unsupported unsupported
    x = np.asarray(range(2**self.bits))
    return x * np.array(
        K.pow(2.0, -self.bits + K.cast(self.integer, dtype="float32")),
        dtype="float32")

  @classmethod
  def from_config(cls, config):
    return cls(**config)

  def get_config(self):
    config = {
        "bits":
            self.bits,
        "integer":
            self.integer.numpy() if isinstance(self.integer, tf.Variable) else
            self.integer,
        "use_sigmoid":
            self.use_sigmoid,
        "negative_slope":
            self.negative_slope,
        "use_stochastic_rounding":
            self.use_stochastic_rounding,
        "relu_upper_bound":
            self.relu_upper_bound,
        "qnoise_factor":
            self.qnoise_factor.numpy() if isinstance(
                self.qnoise_factor, tf.Variable) else self.qnoise_factor
    }
    return config




class quantized_ulaw(BaseQuantizer):  # pylint: disable=invalid-name
  """Computes a u-law quantization.

  Attributes:
    bits: number of bits to perform quantization.
    integer: number of bits to the left of the decimal point.
    symmetric: if true, we will have the same number of values for positive
      and negative numbers.
    u: parameter of u-law

  Returns:
    Function that performs ulaw + quantization to bits in the range -1.0 to 1.0.
  """

  def __init__(self, bits=8, integer=0, symmetric=0, u=255.0):
    super(quantized_ulaw, self).__init__()
    self.bits = bits
    self.integer = integer
    self.symmetric = symmetric
    self.u = u

  def __str__(self):
    flags = [str(self.bits), str(self.integer)]
    if self.symmetric or self.u != 255.0:
      flags.append(str(int(self.symmetric)))
    if self.u != 255.0:
      flags.append(str(self.u))
    return "quantized_ulaw(" + ",".join(flags) + ")"

  def __call__(self, x):
    non_sign_bits = self.bits - 1
    m = pow(2, non_sign_bits)
    m_i = pow(2, self.integer)
    p = _sigmoid(x / m_i) * m
    rp = 2.0 * (_round_through(p) / m) - 1.0
    u_law_p = tf.sign(rp) * tf.keras.backend.log(
        1 + self.u * tf.abs(rp)) / tf.keras.backend.log(1 + self.u)
    xq = m_i * tf.keras.backend.clip(u_law_p, -1.0 +
                                     (1.0 * self.symmetric) / m, 1.0 - 1.0 / m)
    return xq

  def max(self):
    """Get the maximum value that quantized_ulaw can represent."""
    unsigned_bits = self.bits - 1

    if unsigned_bits > 0:
      return max(1.0, np.power(2.0, self.integer))
    else:
      return 1.0

  def min(self):
    """Get the minimum value that quantized_ulaw can represent."""
    unsigned_bits = self.bits - 1

    if unsigned_bits > 0:
      return -max(1.0, np.power(2.0, self.integer))
    else:
      return -1.0

  @classmethod
  def from_config(cls, config):
    return cls(**config)

  def get_config(self):
    config = {
        "bits": self.bits,
        "integer": self.integer,
        "symmetric": self.symmetric,
        "u": self.u
    }
    return config


class quantized_tanh(BaseQuantizer):  # pylint: disable=invalid-name
  """Computes a quantized tanh to a number of bits.

  Modified from:

  [https://github.com/BertMoons/QuantizedNeuralNetworks-Keras-Tensorflow]

  Attributes:
    bits: number of bits to perform quantization.
    use_stochastic_rounding: if true, we perform stochastic rounding.
    symmetric: if true, we will have the same number of values for positive
      and negative numbers.
    use_real_tanh: if true, use the tanh function from Keras backend,
      if false, use tanh that is defined as 2 * sigmoid(x) - 1

  Returns:
    Function that performs tanh + quantization to bits in the range -1.0 to 1.0.
  """

  def __init__(self, bits=8, use_stochastic_rounding=False,
               symmetric=False, use_real_tanh=False):
    super(quantized_tanh, self).__init__()
    self.bits = bits
    self.symmetric = symmetric
    self.use_stochastic_rounding = use_stochastic_rounding
    self.use_real_tanh = use_real_tanh

  def __str__(self):
    flags = [str(self.bits)]
    if self.use_stochastic_rounding:
      flags.append(str(int(self.use_stochastic_rounding)))
    if self.symmetric:
      flags.append(str(int(self.symmetric)))
    if self.use_real_tanh:
      flags.append(str(int(self.use_real_tanh)))
    return "quantized_tanh(" + ",".join(flags) + ")"

  def __call__(self, x):
    non_sign_bits = self.bits - 1
    x = K.cast_to_floatx(x)
    m = K.cast_to_floatx(K.pow(2, non_sign_bits))
    p = K.tanh(x) if self.use_real_tanh else 2.0 * _sigmoid(x) - 1.0
    return tf.keras.backend.clip(
                                 (_round_through(p * m, self.use_stochastic_rounding) / m),
                                 -1.0 + (1.0 * self.symmetric) / m,
                                 1.0 - 1.0 / m)

  def max(self):
    """Get the maximum value that quantized_tanh can represent."""
    return 1.0 - 1.0 / pow(2, self.bits - 1)

  def min(self):
    """Get the minimum value that quantized_tanh can represent."""
    return -1.0 + (1.0 * self.symmetric) / pow(2, self.bits - 1)

  @classmethod
  def from_config(cls, config):
    return cls(**config)

  def get_config(self):
    config = {
        "bits": self.bits,
        "symmetric": self.symmetric,
        "use_stochastic_rounding": self.use_stochastic_rounding,
        "use_real_tanh": self.use_real_tanh
    }
    return config


class quantized_sigmoid(BaseQuantizer):  # pylint: disable=invalid-name
  """Computes a quantized sigmoid to a number of bits.

  Attributes:
    bits: number of bits to perform quantization.
    symmetric: if true, we will have the same number of values for positive
      and negative numbers.
    use_real_sigmoid: if true, will use the sigmoid from Keras backend
    use_stochastic_rounding: if true, we perform stochastic rounding.

  Returns:
    Function that performs sigmoid + quantization to bits in the range 0.0 to 1.0.
  """

  def __init__(self, bits=8, symmetric=False,
               use_real_sigmoid=False,
               use_stochastic_rounding=False):
    super(quantized_sigmoid, self).__init__()
    self.bits = bits
    self.symmetric = symmetric
    self.use_real_sigmoid = use_real_sigmoid
    self.use_stochastic_rounding = use_stochastic_rounding

  def __str__(self):
    flags = [str(self.bits)]
    if self.symmetric:
      flags.append(str(int(self.symmetric)))
    if self.use_real_sigmoid:
      flags.append(str(int(self.use_real_sigmoid)))
    if self.use_stochastic_rounding:
      flags.append(str(int(self.use_stochastic_rounding)))
    return "quantized_sigmoid(" + ",".join(flags) + ")"

  def __call__(self, x):
    x = K.cast_to_floatx(x)
    m = K.cast_to_floatx(K.pow(2, self.bits))

    p = K.sigmoid(x) if self.use_real_sigmoid else _sigmoid(x)

    return tf.keras.backend.clip((_round_through(p*m, self.use_stochastic_rounding) / m),
                                 (1.0 * self.symmetric) / m,
                                 1.0 - 1.0 / m)

  def max(self):
    """Get the maximum value that quantized_sigmoid can represent."""
    return 1.0 - 1.0 / pow(2, self.bits)

  def min(self):
    """Get the minimum value that quantized_sigmoid can represent."""
    return (1.0 * self.symmetric) / pow(2, self.bits)

  @classmethod
  def from_config(cls, config):
    return cls(**config)

  def get_config(self):
    config = {
        "bits": self.bits,
        "symmetric": self.symmetric,
        "use_real_sigmoid": self.use_real_sigmoid,
        "use_stochastic_rounding": self.use_stochastic_rounding
    }
    return config


def _clip_power_of_two(x_abs,
                       min_exp,
                       max_exp,
                       max_value,
                       quadratic_approximation=False,
                       use_stochastic_rounding=False,
                       log2_rounding="rnd"):
  """Clips a tensor using power-of-two quantizer.


  Args:
    x_abs: A tensor object. Its elements should be non-negative.
    min_exp: An integer representing the smallest exponent.
    max_exp: An integer representing the largest exponent.
    max_value: A float or None. If it is None, we clip the value to max_value.
    quadratic_approximation: An boolean representing whether the quadratic
      approximation is applied.
    use_stochastic_rounding: An boolean representing whether the stochastic
      rounding method is applied.
    log2_rounding: log2 rounding mode. "rnd" and "floor" currently
      supported, corresponding to tf.round and tf.floor respectively.

  Returns:
    A tensor object, the values are clipped by min_exp and max_exp.
  """

  # if quadratic_approximation is True, round to the exponent for sqrt(x),
  # so that the return value can be divided by two without remainder.
  log2 = np.log(2.0)

  # When the elements of x_abs are small than the keras epsilon,
  # we just overwrite x_abs with eps
  eps = tf.keras.backend.epsilon()
  x_filter = tf.where(x_abs < eps, eps, x_abs)
  if max_value is not None:
    # If the elements of x_filter has value larger than x_value, clip it.
    x_filter = tf.where(x_filter >= max_value,
                        tf.ones_like(x_filter) * max_value, x_filter)

  def power_of_two_clip(x_abs, min_exp, max_exp, quadratic_approximation,
                        use_stochastic_rounding, log2_rounding):
    assert log2_rounding in ["rnd", "floor"]

    if quadratic_approximation:
      q_factor = 2.0
      x_input = tf.sqrt(x_abs)
    else:
      q_factor = 1.0
      x_input = x_abs

    if log2_rounding == "floor":
      x_log2 = _floor_through(tf.keras.backend.log(x_input) / log2)
    elif use_stochastic_rounding:
      x_log2 = tf_utils.smart_cond(
          K.learning_phase(),
          lambda: stochastic_round_po2(x_input),
          lambda: _round_through(tf.keras.backend.log(x_input) / log2))
    else:
      x_log2 = _round_through(tf.keras.backend.log(x_input) / log2)

    x_clipped = q_factor * tf.keras.backend.clip(x_log2, min_exp, max_exp)
    return x_clipped

  x_clipped = tf.where(
      x_abs < eps,
      tf.ones_like(x_abs) * min_exp,
      power_of_two_clip(x_filter, min_exp, max_exp, quadratic_approximation,
                        use_stochastic_rounding, log2_rounding))

  return x_clipped


def _need_exponent_sign_bit_check(max_value):
  """Checks whether the sign bit of exponent is needed.

  This is used by quantized_po2 and quantized_relu_po2.

  Args:
    max_value: the maximum value allowed.

  Returns:
    An integer. 1: sign_bit is needed. 0: sign_bit is not needed.
  """

  if max_value is not None:
    if max_value < 0:
      raise ValueError("po2 max_value should be non-negative.")
    if max_value > 1:
      # if max_value is larger than 1,
      #   the exponent could be positive and negative.
      #   e.g., log(max_value) > 0 when max_value > 1
      need_exponent_sign_bit = 1
    else:
      need_exponent_sign_bit = 0
  else:
    # max_value is not specified, so we cannot decide the range.
    # Then we need to put sign_bit for exponent to be safe
    need_exponent_sign_bit = 1
  return need_exponent_sign_bit


def _get_min_max_exponents(non_sign_bits, need_exponent_sign_bit,
                           quadratic_approximation):
  """Given a bitwidth, gets min and max exponents that it can represent.

  Args:
    non_sign_bits: An integer representing the bitwidth of the exponent.
    need_exponent_sign_bit: An integer representing whether it needs sign bit
      in exponent. (1: need sign bit. 0: sign bit is not needed.)
    quadratic_approximation: A boolean representing whether the quadratic
      approximiation method is enforced.

  Returns:
    A tuple of integers: min_exp, max_exp
  """
  effect_bits = non_sign_bits - need_exponent_sign_bit
  min_exp = -2**(effect_bits)
  max_exp = 2**(effect_bits) - 1
  if quadratic_approximation:
    max_exp = 2 * (max_exp // 2)
  return min_exp, max_exp


class quantized_po2(BaseQuantizer):  # pylint: disable=invalid-name
  """Quantizes to the closest power of 2.

  Attributes:
    bits: An integer, the bits allocated for the exponent, its sign and the sign
      of x.
    max_value: An float or None. If None, no max_value is specified.
      Otherwise, the maximum value of quantized_po2 <= max_value
    use_stochastic_rounding: A boolean, default is False, if True, it uses
      stochastic rounding and forces the mean of x to be x statstically.
    quadratic_approximation: A boolean, default is False if True, it forces the
      exponent to be even number that closted to x.
    log2_rounding: A string, log2 rounding mode. "rnd" and "floor" currently
      supported, corresponding to tf.round and tf.floor respectively.
    qnoise_factor: float. a scalar from 0 to 1 that represents the level of
      quantization noise to add. This controls the amount of the quantization
      noise to add to the outputs by changing the weighted sum of
      (1 - qnoise_factor)*unquantized_x + qnoise_factor*quantized_x.
    var_name: String or None. A variable name shared between the tf.Variables
      created in the build function. If None, it is generated automatically.
    use_ste: Bool. Whether to use "straight-through estimator" (STE) method or
        not.
    use_variables: Bool. Whether to make the quantizer variables to be dynamic
      tf.Variables or not.
  """

  def __init__(self,
               bits=8,
               max_value=None,
               use_stochastic_rounding=False,
               quadratic_approximation=False,
               log2_rounding="rnd",
               qnoise_factor=1.0,
               var_name=None,
               use_ste=True,
               use_variables=False):
    super(quantized_po2, self).__init__()
    self.bits = bits
    self.max_value = max_value
    self.use_stochastic_rounding = use_stochastic_rounding
    self.log2_rounding = log2_rounding
    # if True, round to the exponent for sqrt(x),
    # so that the return value can be divided by two without remainder.
    self.quadratic_approximation = quadratic_approximation
    need_exponent_sign_bit = _need_exponent_sign_bit_check(self.max_value)
    non_sign_bits = self.bits - 1
    self._min_exp, self._max_exp = _get_min_max_exponents(
        non_sign_bits, need_exponent_sign_bit, self.quadratic_approximation)
    # qnoise_factor related attributes
    self.qnoise_factor = qnoise_factor
    self.use_ste = use_ste
    self.var_name = var_name
    self.use_variables = use_variables

  def __str__(self):
    flags = [str(self.bits)]
    if self.max_value is not None or self.use_stochastic_rounding:
      flags.append(str(int(self.max_value)))
    if self.use_stochastic_rounding:
      flags.append(str(int(self.use_stochastic_rounding)))
    if self.quadratic_approximation:
      flags.append(
          "quadratic_approximation=" + str(int(self.quadratic_approximation)))
    return "quantized_po2(" + ",".join(flags) + ")"

  def __call__(self, x):
    if not self.built:
      self.build(var_name=self.var_name, use_variables=self.use_variables)

    x_sign = tf.sign(x)
    x_sign += (1.0 - tf.abs(x_sign))
    x_abs = tf.abs(x)
    x_clipped = _clip_power_of_two(x_abs, self._min_exp, self._max_exp,
                                   self.max_value,
                                   self.quadratic_approximation,
                                   self.use_stochastic_rounding,
                                   self.log2_rounding)
    xq = x_sign * pow(2.0, x_clipped)

    if self.use_ste:
      return x + tf.stop_gradient(self.qnoise_factor * (-x + xq))
    else:
      return (1 - self.qnoise_factor) * x + tf.stop_gradient(
          self.qnoise_factor * xq)

  def max(self):
    """Get the maximum value that quantized_po2 can represent."""
    if self.max_value:
      return max(1.0, self.max_value)
    else:
      return max(1.0, 2**self._max_exp)

  def min(self):
    """Get the minimum value that quantized_po2 can represent."""
    if self.max_value:
      return -max(1.0, self.max_value)
    else:
      return -max(1.0, 2**self._max_exp)

  @classmethod
  def from_config(cls, config):
    return cls(**config)

  def get_config(self):
    """Gets configugration of the quantizer.

    Returns:
      A dict mapping quantization configuration, including
        bits: bitwidth for exponents.
        max_value: the maximum value of this quantized_po2 can represent.
        use_stochastic_rounding:
          if True, stochastic rounding is used.
        quadratic_approximation:
          if True, the exponent is enforced to be even number, which is
          the closest one to x.
        log2_rounding:
          A string, Log2 rounding mode
    """
    config = {
        "bits":
            self.bits,
        "max_value":
            self.max_value,
        "use_stochastic_rounding":
            self.use_stochastic_rounding,
        "quadratic_approximation":
            self.quadratic_approximation,
        "qnoise_factor":
            self.qnoise_factor.numpy() if isinstance(
                self.qnoise_factor, tf.Variable) else self.qnoise_factor,
        "log2_rounding":
            self.log2_rounding
    }
    return config


class quantized_relu_po2(BaseQuantizer):  # pylint: disable=invalid-name
  """Quantizes x to the closest power of 2 when x > 0

  Attributes:
    bits: An integer, the bits allocated for the exponent and its sign.
    max_value: default is None, or a non-negative value to put a constraint for
      the max value.
    negative_slope: slope when activation < 0, needs to be power of 2.
    use_stochastic_rounding: A boolean, default is False, if True, it uses
      stochastic rounding and forces the mean of x to be x statstically.
    quadratic_approximation: A boolean, default is False if True, it forces the
      exponent to be even number that is closest to x.
    log2_rounding: A string, log2 rounding mode. "rnd" and "floor" currently
      supported, corresponding to tf.round and tf.floor respectively.
    qnoise_factor: float. a scalar from 0 to 1 that represents the level of
      quantization noise to add. This controls the amount of the quantization
      noise to add to the outputs by changing the weighted sum of
      (1 - qnoise_factor)*unquantized_x + qnoise_factor*quantized_x.
    var_name: String or None. A variable name shared between the tf.Variables
      created in the build function. If None, it is generated automatically.
    use_ste: Bool. Whether to use "straight-through estimator" (STE) method or
        not.
    use_variables: Bool. Whether to make the quantizer variables to be dynamic
      tf.Variables or not.
  """

  def __init__(self,
               bits=8,
               max_value=None,
               negative_slope=0,
               use_stochastic_rounding=False,
               quadratic_approximation=False,
               log2_rounding="rnd",
               qnoise_factor=1.0,
               var_name=None,
               use_ste=True,
               use_variables=False):
    super(quantized_relu_po2, self).__init__()
    self.bits = bits
    self.max_value = max_value
    self.negative_slope = negative_slope
    self.use_stochastic_rounding = use_stochastic_rounding
    self.log2_rounding = log2_rounding
    # if True, round to the exponent for sqrt(x),
    # so that the return value can be divided by two without remainder.
    self.quadratic_approximation = quadratic_approximation
    need_exponent_sign_bit = _need_exponent_sign_bit_check(self.max_value)
    self._min_exp = -2**(self.bits - need_exponent_sign_bit)
    self._max_exp = 2**(self.bits - need_exponent_sign_bit) - 1
    if self.quadratic_approximation:
      self._max_exp = 2 * (self._max_exp // 2)

    assert negative_slope >= 0.0
    if negative_slope != 0:
      assert np.mod(np.log2(negative_slope), 1) == 0
    # qnoise_factor related attributes
    self.qnoise_factor = qnoise_factor
    self.use_ste = use_ste
    self.var_name = var_name
    self.use_variables = use_variables

  def __str__(self):
    flags = [str(self.bits)]
    if self.max_value is not None or self.use_stochastic_rounding:
      flags.append(str(int(self.max_value)))
    if self.negative_slope:
      flags.append(str(self.negative_slope))
    if self.use_stochastic_rounding:
      flags.append(str(int(self.use_stochastic_rounding)))
    if self.quadratic_approximation:
      flags.append(
          "quadratic_approximation=" + str(int(self.quadratic_approximation)))
    return "quantized_relu_po2(" + ",".join(flags) + ")"

  def __call__(self, x):
    if not self.built:
      self.build(var_name=self.var_name, use_variables=self.use_variables)

    x_original = x

    if self.max_value is None:
      x = K.relu(x, self.negative_slope)
    else:
      x = tf.where(
          x <= self.max_value,
          K.relu(x, self.negative_slope),
          tf.ones_like(x) * self.max_value)

    x_pos_clipped = _clip_power_of_two(
        K.relu(x_original),
        self._min_exp, self._max_exp,
        self.max_value,
        self.quadratic_approximation,
        self.use_stochastic_rounding,
        self.log2_rounding)

    x_neg_clipped = _clip_power_of_two(
        K.relu(-x_original) * self.negative_slope,
        self._min_exp, self._max_exp,
        self.max_value,
        self.quadratic_approximation,
        self.use_stochastic_rounding,
        self.log2_rounding)

    xq = tf.where(
        tf.logical_or(x_original >= 0.0, self.negative_slope == 0.0),
        pow(2.0, x_pos_clipped), -pow(2.0, x_neg_clipped))

    if self.use_ste:
      return x + tf.stop_gradient(self.qnoise_factor * (-x + xq))
    else:
      return (1 - self.qnoise_factor) * x + tf.stop_gradient(
          self.qnoise_factor * xq)

  def max(self):
    """Get the maximum value that quantized_relu_po2 can represent."""
    if self.max_value:
      return max(1.0, self.max_value)
    else:
      return max(1.0, 2**self._max_exp)

  def min(self):
    """Get the minimum value that quantized_relu_po2 can represent."""
    if self.negative_slope == 0.0:
      return 2**self._min_exp

    unsigned_bits = self.bits - 1
    if unsigned_bits > 0:
      return min(2**self._min_exp, - self.negative_slope * np.power(2.0, unsigned_bits))
    else:
      return 2**self._min_exp

  @classmethod
  def from_config(cls, config):
    return cls(**config)

  def get_config(self):
    """Gets configugration of the quantizer.

    Returns:
      A dict mapping quantization configuration, including
        bits: bitwidth for exponents.
        max_value: the maximum value of this quantized_relu_po2 can represent.
        use_stochastic_rounding:
          if True, stochastic rounding is used.
        quadratic_approximation:
          if True, the exponent is enforced to be even number, which is
          the closest one to x.
        log2_rounding:
          A string, Log2 rounding mode

    """

    config = {
        "bits":
            self.bits,
        "max_value":
            self.max_value,
        "negative_slope":
            self.negative_slope,
        "use_stochastic_rounding":
            self.use_stochastic_rounding,
        "quadratic_approximation":
            self.quadratic_approximation,
        "qnoise_factor":
            self.qnoise_factor.numpy() if isinstance(
                self.qnoise_factor, tf.Variable) else self.qnoise_factor,
        "log2_rounding":
            self.log2_rounding
    }
    return config


class quantized_hswish(quantized_bits):  # pylint: disable=invalid-name
  """Computes a quantized hard swish to a number of bits.
  # TODO(mschoenb97): Update to inherit from quantized_linear.

  Equation of h-swisth function in mobilenet v3:
  hswish(x) = x * ReluY(x + relu_shift) / Y
  Y is relu_upper_bound

  Attributes:
    bits: number of bits to perform quantization, also known as word length.
    integer: number of integer bits.
    symmetric: if True,  the quantization is in symmetric mode, which puts
      restricted range for the quantizer. Otherwise, it is in asymmetric mode,
      which uses the full range.
    alpha: a tensor or None, the scaling factor per channel.
      If None, the scaling factor is 1 for all channels.
    use_stochastic_rounding: if true, we perform stochastic rounding. This
      parameter is passed on to the underlying quantizer quantized_bits which
      is used to quantize h_swish.
    scale_axis: which axis to calculate scale from
    qnoise_factor: float. a scalar from 0 to 1 that represents the level of
      quantization noise to add. This controls the amount of the quantization
      noise to add to the outputs by changing the weighted sum of
      (1 - qnoise_factor)*unquantized_x + qnoise_factor*quantized_x.
    var_name: String or None. A variable name shared between the tf.Variables
      created in the build function. If None, it is generated automatically.
    use_ste: Bool. Whether to use "straight-through estimator" (STE) method or
        not.
    use_variables: Bool. Whether to make the quantizer variables to be dynamic
      tf.Variables or not.
    relu_shift: integer type, representing the shift amount
      of the unquantized relu.
    relu_upper_bound: integer type, representing an upper bound of the
      unquantized relu. If None, we apply relu without the upper bound when
      "is_quantized_clip" is set to false (true by default).
      Note: The quantized relu uses the quantization parameters (bits and
      integer) to upper bound. So it is important to set relu_upper_bound
      appropriately to the quantization parameters. "is_quantized_clip"
      has precedence over "relu_upper_bound" for backward compatibility.

  """

  def __init__(self,
               bits=8,
               integer=0,
               symmetric=0,
               alpha=None,
               use_stochastic_rounding=False,
               scale_axis=None,
               qnoise_factor=1.0,
               var_name=None,
               use_variables=False,
               relu_shift: int = 3,
               relu_upper_bound: int = 6):
    super(quantized_hswish, self).__init__(
        bits=bits,
        integer=integer,
        symmetric=symmetric,
        keep_negative=True,
        alpha=alpha,
        use_stochastic_rounding=use_stochastic_rounding,
        scale_axis=scale_axis,
        qnoise_factor=qnoise_factor,
        var_name=var_name,
        use_variables=use_variables)

    self.relu_shift = relu_shift
    self.relu_upper_bound = relu_upper_bound

  def __str__(self):
    """ Converts Tensors to printable strings."""

    integer_bits = (
        re.sub(r"\[(\d)\]", r"\g<1>",
               str(self.integer.numpy() if isinstance(self.integer, tf.Variable)
                   else self.integer)))
    assert isinstance(integer_bits, int)

    flags = [str(self.bits),
             integer_bits,
             str(int(self.symmetric)),
             "relu_shift=" + str(self.relu_shift),
             "relu_upper_bound=" + str(self.relu_upper_bound)
             ]

    if not self.keep_negative:
      flags.append("keep_negative=False")
    if self.alpha:
      alpha = str(self.alpha)
      if isinstance(self.alpha, six.string_types):
        alpha = "'" + alpha + "'"
      flags.append("alpha=" + alpha)
    if self.use_stochastic_rounding:
      flags.append("use_stochastic_rounding=" +
                   str(int(self.use_stochastic_rounding)))
    return "quantized_hswish(" + ",".join(flags) + ")"

  def __call__(self, x):
    assert self.relu_upper_bound > 0, (
        f"relu_upper_bound must be a positive value, "
        f"found {self.relu_upper_bound} instead")
    assert self.relu_shift > 0, (
        f"relu_shift must be a positive value, "
        f"found {self.relu_shift} instead")
    x = K.cast_to_floatx(x)
    shift_x = x + self.relu_shift
    relu_x = tf.where(shift_x <= self.relu_upper_bound,
                      K.relu(shift_x, alpha=False),
                      tf.ones_like(shift_x) * self.relu_upper_bound)

    hswish_x = tf.math.multiply(x, relu_x) / self.relu_upper_bound
    return super(quantized_hswish, self).__call__(hswish_x)

  def min(self):
    """Gets the minimum value that quantized_hswish can represent."""

    # get the minimum value that the number of bits can represent
    min_quant = super(quantized_hswish, self).min()
    # In the negative end, the hswish function becomes
    # x * (x + relu_shift) / relu_upper_bound
    # the min value of this parabolic function is
    # - relu_shift^2 / (4 * relu_upper_bound)
    denom = 4 * self.relu_upper_bound
    min_parabolic = -self.relu_shift * self.relu_shift / denom

    if min_quant >= min_parabolic:
      return min_quant

    # get the quantized value of min_parabolic
    return super(quantized_hswish, self).call(min_parabolic)

  def get_config(self):
    """Add relu_shift and relu_upper_bound to the config file."""

    base_config = super(quantized_hswish, self).get_config()

    config = {
        "relu_shift": self.relu_shift,
        "relu_upper_bound": self.relu_upper_bound
    }

    out_config = dict(
        list(base_config.items()) + list(config.items()))
    return out_config


def get_quantizer(identifier):
  """Gets the quantizer.

  Args:
    identifier: An quantizer, which could be dict, string, or callable function.

  Returns:
    A quantizer class or quantization function from this file. For example,
      Quantizer classes: quantized_bits, quantized_po2, quantized_relu_po2,
      binary, stochastic_binary, ternary, stochastic_ternary, etc.

      Quantization functions: binary_sigmoid, hard_sigmoid, soft_sigmoid, etc.

  Raises:
    ValueError: An error occurred when quantizer cannot be interpreted.
  """

  if identifier is None:
    return None
  if isinstance(identifier, dict):
    return deserialize_keras_object(
        identifier, module_objects=globals(), printable_module_name="quantizer")
  elif isinstance(identifier, six.string_types):
    return safe_eval(identifier, globals())
  elif callable(identifier):
    return identifier
  else:
    raise ValueError("Could not interpret quantizer identifier: " +
                     str(identifier))


def get_quantized_initializer(w_initializer, w_range):
  """Gets the initializer and scales it by the range."""

  if isinstance(w_initializer, six.string_types):

    if w_initializer == "he_normal":
      return initializers.VarianceScaling(
          scale=2 * w_range, mode="fan_in", distribution="normal", seed=None)
    if w_initializer == "he_uniform":
      return initializers.VarianceScaling(
          scale=2 * w_range, mode="fan_in", distribution="uniform", seed=None)
    elif w_initializer == "glorot_normal":
      return initializers.VarianceScaling(
          scale=w_range, mode="fan_avg", distribution="normal", seed=None)
    elif w_initializer == "glorot_uniform":
      return initializers.VarianceScaling(
          scale=w_range, mode="fan_avg", distribution="uniform", seed=None)
    elif w_initializer == "random_uniform":
      return initializers.RandomUniform(-w_range, w_range)

  return w_initializer<|MERGE_RESOLUTION|>--- conflicted
+++ resolved
@@ -1287,11 +1287,7 @@
       If None, the scaling factor is 1 for all channels.
     keep_negative: if true, we do not clip negative numbers.
     use_stochastic_rounding: if true, we perform stochastic rounding.
-<<<<<<< HEAD
-    scale_axis: which axis to calculate scale from.
-=======
     scale_axis: int or List[int] which axis/axes to calculate scale from.
->>>>>>> ea19e064
     qnoise_factor: float. a scalar from 0 to 1 that represents the level of
       quantization noise to add. This controls the amount of the quantization
       noise to add to the outputs by changing the weighted sum of
@@ -1432,17 +1428,12 @@
           v = tf.floor(tf.abs(x) / scale + 0.5)
           mask = v < levels / 2
           z = tf.sign(x) * tf.where(mask, v, tf.ones_like(v) * levels / 2)
-<<<<<<< HEAD
+          print(idx, self.min_po2_exponent, self.max_po2_exponent, m)
           scale = _get_least_squares_scale(alpha="auto_po2", x=x, q=z,
-                             scale_axis=self.scale_axis)
-=======
-          print(idx, self.min_po2_exponent, self.max_po2_exponent, m)
-          scale = _get_scale(alpha="auto_po2", x=x, q=z,
                              scale_axis=self.scale_axis,
                              elements_per_scale=self.elements_per_scale,
                              min_po2_exponent=self.min_po2_exponent,
                              max_po2_exponent=self.max_po2_exponent)
->>>>>>> ea19e064
 
       # If alpha is "auto", then get the "best" floating point scale
       elif self.alpha == "auto":
